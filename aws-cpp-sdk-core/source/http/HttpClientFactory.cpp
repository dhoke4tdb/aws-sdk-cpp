--- conflicted
+++ resolved
@@ -47,7 +47,7 @@
                 // Other clients: Curl is your default
 #if ENABLE_WINDOWS_CLIENT
                 switch (clientConfiguration.httpLibOverride)
-                { 
+                {
                     case TransferLibType::WIN_INET_CLIENT:
                         return Aws::MakeShared<WinINetSyncHttpClient>(allocationTag, clientConfiguration);
 
@@ -57,19 +57,11 @@
 #elif ENABLE_CURL_CLIENT
                 return Aws::MakeShared<CurlHttpClient>(allocationTag, clientConfiguration);
 #else
-<<<<<<< HEAD
                 // When neither of these clients is enabled, gcc gives a warning (converted
                 // to error by -Werror) about the unused clientConfiguration parameter. We
                 // prevent that warning with AWS_UNREFERENCED_PARAM.
                 AWS_UNREFERENCED_PARAM(clientConfiguration);
                 return nullptr;
-=======
-    // When neither of these clients is enabled, gcc gives a warning (converted
-    // to error by -Werror) about the unused clientConfiguration parameter. We
-    // prevent that warning with AWS_UNREFERENCED_PARAM.
-    AWS_UNREFERENCED_PARAM(clientConfiguration);
-    return nullptr;
->>>>>>> 098116a5
 #endif
             }
 
