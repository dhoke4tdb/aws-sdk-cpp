﻿/*
* Copyright 2010-2016 Amazon.com, Inc. or its affiliates. All Rights Reserved.
*
* Licensed under the Apache License, Version 2.0 (the "License").
* You may not use this file except in compliance with the License.
* A copy of the License is located at
*
*  http://aws.amazon.com/apache2.0
*
* or in the "license" file accompanying this file. This file is distributed
* on an "AS IS" BASIS, WITHOUT WARRANTIES OR CONDITIONS OF ANY KIND, either
* express or implied. See the License for the specific language governing
* permissions and limitations under the License.
*/
#pragma once
#include <aws/apigateway/APIGateway_EXPORTS.h>
#include <aws/core/utils/memory/stl/AWSString.h>
#include <aws/core/utils/memory/stl/AWSMap.h>
#include <aws/apigateway/model/Method.h>

namespace Aws
{
namespace Utils
{
namespace Json
{
  class JsonValue;
} // namespace Json
} // namespace Utils
namespace APIGateway
{
namespace Model
{

  /**
   * <p>Represents an API resource.</p> <div class="seeAlso"> <a
   * href="http://docs.aws.amazon.com/apigateway/latest/developerguide/how-to-create-api.html">Create
   * an API</a> </div>
   */
  class AWS_APIGATEWAY_API Resource
  {
  public:
    Resource();
    Resource(const Aws::Utils::Json::JsonValue& jsonValue);
    Resource& operator=(const Aws::Utils::Json::JsonValue& jsonValue);
    Aws::Utils::Json::JsonValue Jsonize() const;

    /**
     * <p>The resource's identifier.</p>
     */
    inline const Aws::String& GetId() const{ return m_id; }

    /**
     * <p>The resource's identifier.</p>
     */
    inline void SetId(const Aws::String& value) { m_idHasBeenSet = true; m_id = value; }

    /**
     * <p>The resource's identifier.</p>
     */
    inline void SetId(Aws::String&& value) { m_idHasBeenSet = true; m_id = value; }

    /**
     * <p>The resource's identifier.</p>
     */
    inline void SetId(const char* value) { m_idHasBeenSet = true; m_id.assign(value); }

    /**
     * <p>The resource's identifier.</p>
     */
    inline Resource& WithId(const Aws::String& value) { SetId(value); return *this;}

    /**
     * <p>The resource's identifier.</p>
     */
    inline Resource& WithId(Aws::String&& value) { SetId(value); return *this;}

    /**
     * <p>The resource's identifier.</p>
     */
    inline Resource& WithId(const char* value) { SetId(value); return *this;}

    /**
     * <p>The parent resource's identifier.</p>
     */
    inline const Aws::String& GetParentId() const{ return m_parentId; }

    /**
     * <p>The parent resource's identifier.</p>
     */
    inline void SetParentId(const Aws::String& value) { m_parentIdHasBeenSet = true; m_parentId = value; }

    /**
     * <p>The parent resource's identifier.</p>
     */
    inline void SetParentId(Aws::String&& value) { m_parentIdHasBeenSet = true; m_parentId = value; }

    /**
     * <p>The parent resource's identifier.</p>
     */
    inline void SetParentId(const char* value) { m_parentIdHasBeenSet = true; m_parentId.assign(value); }

    /**
     * <p>The parent resource's identifier.</p>
     */
    inline Resource& WithParentId(const Aws::String& value) { SetParentId(value); return *this;}

    /**
     * <p>The parent resource's identifier.</p>
     */
    inline Resource& WithParentId(Aws::String&& value) { SetParentId(value); return *this;}

    /**
     * <p>The parent resource's identifier.</p>
     */
    inline Resource& WithParentId(const char* value) { SetParentId(value); return *this;}

    /**
     * <p>The last path segment for this resource.</p>
     */
    inline const Aws::String& GetPathPart() const{ return m_pathPart; }

    /**
     * <p>The last path segment for this resource.</p>
     */
    inline void SetPathPart(const Aws::String& value) { m_pathPartHasBeenSet = true; m_pathPart = value; }

    /**
     * <p>The last path segment for this resource.</p>
     */
    inline void SetPathPart(Aws::String&& value) { m_pathPartHasBeenSet = true; m_pathPart = value; }

    /**
     * <p>The last path segment for this resource.</p>
     */
    inline void SetPathPart(const char* value) { m_pathPartHasBeenSet = true; m_pathPart.assign(value); }

    /**
     * <p>The last path segment for this resource.</p>
     */
    inline Resource& WithPathPart(const Aws::String& value) { SetPathPart(value); return *this;}

    /**
     * <p>The last path segment for this resource.</p>
     */
    inline Resource& WithPathPart(Aws::String&& value) { SetPathPart(value); return *this;}

    /**
     * <p>The last path segment for this resource.</p>
     */
    inline Resource& WithPathPart(const char* value) { SetPathPart(value); return *this;}

    /**
     * <p>The full path for this resource.</p>
     */
    inline const Aws::String& GetPath() const{ return m_path; }

    /**
     * <p>The full path for this resource.</p>
     */
    inline void SetPath(const Aws::String& value) { m_pathHasBeenSet = true; m_path = value; }

    /**
     * <p>The full path for this resource.</p>
     */
    inline void SetPath(Aws::String&& value) { m_pathHasBeenSet = true; m_path = value; }

    /**
     * <p>The full path for this resource.</p>
     */
    inline void SetPath(const char* value) { m_pathHasBeenSet = true; m_path.assign(value); }

    /**
     * <p>The full path for this resource.</p>
     */
    inline Resource& WithPath(const Aws::String& value) { SetPath(value); return *this;}

    /**
     * <p>The full path for this resource.</p>
     */
    inline Resource& WithPath(Aws::String&& value) { SetPath(value); return *this;}

    /**
     * <p>The full path for this resource.</p>
     */
    inline Resource& WithPath(const char* value) { SetPath(value); return *this;}

    /**
<<<<<<< HEAD
     * <p>Map of methods for this resource, which is included only if the request uses
     * the <b>embed</b> query option.</p>
=======
     * <p>Gets an API resource's method of a given HTTP verb.</p> <div class="remarks">
     * <p>The resource methods are a map of methods indexed by methods' HTTP verbs
     * enabled on the resource. This method map is included in the <code>200 OK</code>
     * response of the <code>GET /restapis/{restapi_id}/resources/{resource_id}</code>
     * or <code>GET /restapis/{restapi_id}/resources/{resource_id}?embed=methods</code>
     * request.</p> <h4>Example: Get the GET method of an API resource</h4>
     * <h5>Request</h5> <pre><code>GET
     * /restapis/fugvjdxtri/resources/3kzxbg5sa2/methods/GET HTTP/1.1 Content-Type:
     * application/json Host: apigateway.us-east-1.amazonaws.com X-Amz-Date:
     * 20160608T031827Z Authorization: AWS4-HMAC-SHA256
     * Credential={access_key_ID}/20160608/us-east-1/apigateway/aws4_request,
     * SignedHeaders=content-type;host;x-amz-date, Signature={sig4_hash}</code></pre>
     * <h5>Response</h5> <pre><code>{ "_links": { "curies": [ { "href":
     * "http://docs.aws.amazon.com/apigateway/latest/developerguide/restapi-integration-{rel}.html",
     * "name": "integration", "templated": true }, { "href":
     * "http://docs.aws.amazon.com/apigateway/latest/developerguide/restapi-integration-response-{rel}.html",
     * "name": "integrationresponse", "templated": true }, { "href":
     * "http://docs.aws.amazon.com/apigateway/latest/developerguide/restapi-method-{rel}.html",
     * "name": "method", "templated": true }, { "href":
     * "http://docs.aws.amazon.com/apigateway/latest/developerguide/restapi-method-response-{rel}.html",
     * "name": "methodresponse", "templated": true } ], "self": { "href":
     * "/restapis/fugvjdxtri/resources/3kzxbg5sa2/methods/GET", "name": "GET", "title":
     * "GET" }, "integration:put": { "href":
     * "/restapis/fugvjdxtri/resources/3kzxbg5sa2/methods/GET/integration" },
     * "method:delete": { "href":
     * "/restapis/fugvjdxtri/resources/3kzxbg5sa2/methods/GET" }, "method:integration":
     * { "href": "/restapis/fugvjdxtri/resources/3kzxbg5sa2/methods/GET/integration" },
     * "method:responses": { "href":
     * "/restapis/fugvjdxtri/resources/3kzxbg5sa2/methods/GET/responses/200", "name":
     * "200", "title": "200" }, "method:update": { "href":
     * "/restapis/fugvjdxtri/resources/3kzxbg5sa2/methods/GET" }, "methodresponse:put":
     * { "href":
     * "/restapis/fugvjdxtri/resources/3kzxbg5sa2/methods/GET/responses/{status_code}",
     * "templated": true } }, "apiKeyRequired": false, "authorizationType": "NONE",
     * "httpMethod": "GET", "_embedded": { "method:integration": { "_links": { "self":
     * { "href": "/restapis/fugvjdxtri/resources/3kzxbg5sa2/methods/GET/integration" },
     * "integration:delete": { "href":
     * "/restapis/fugvjdxtri/resources/3kzxbg5sa2/methods/GET/integration" },
     * "integration:responses": { "href":
     * "/restapis/fugvjdxtri/resources/3kzxbg5sa2/methods/GET/integration/responses/200",
     * "name": "200", "title": "200" }, "integration:update": { "href":
     * "/restapis/fugvjdxtri/resources/3kzxbg5sa2/methods/GET/integration" },
     * "integrationresponse:put": { "href":
     * "/restapis/fugvjdxtri/resources/3kzxbg5sa2/methods/GET/integration/responses/{status_code}",
     * "templated": true } }, "cacheKeyParameters": [], "cacheNamespace": "3kzxbg5sa2",
     * "credentials": "arn:aws:iam::123456789012:role/apigAwsProxyRole", "httpMethod":
     * "POST", "passthroughBehavior": "WHEN_NO_MATCH", "requestParameters": {
     * "integration.request.header.Content-Type": "'application/x-amz-json-1.1'" },
     * "requestTemplates": { "application/json": "{\n}" }, "type": "AWS", "uri":
     * "arn:aws:apigateway:us-east-1:kinesis:action/ListStreams", "_embedded": {
     * "integration:responses": { "_links": { "self": { "href":
     * "/restapis/fugvjdxtri/resources/3kzxbg5sa2/methods/GET/integration/responses/200",
     * "name": "200", "title": "200" }, "integrationresponse:delete": { "href":
     * "/restapis/fugvjdxtri/resources/3kzxbg5sa2/methods/GET/integration/responses/200"
     * }, "integrationresponse:update": { "href":
     * "/restapis/fugvjdxtri/resources/3kzxbg5sa2/methods/GET/integration/responses/200"
     * } }, "responseParameters": { "method.response.header.Content-Type":
     * "'application/xml'" }, "responseTemplates": { "application/json":
     * "$util.urlDecode(\"%3CkinesisStreams%3E#foreach($stream in
     * $input.path('$.StreamNames'))%3Cstream%3E%3Cname%3E$stream%3C/name%3E%3C/stream%3E#end%3C/kinesisStreams%3E\")\n"
     * }, "statusCode": "200" } } }, "method:responses": { "_links": { "self": {
     * "href": "/restapis/fugvjdxtri/resources/3kzxbg5sa2/methods/GET/responses/200",
     * "name": "200", "title": "200" }, "methodresponse:delete": { "href":
     * "/restapis/fugvjdxtri/resources/3kzxbg5sa2/methods/GET/responses/200" },
     * "methodresponse:update": { "href":
     * "/restapis/fugvjdxtri/resources/3kzxbg5sa2/methods/GET/responses/200" } },
     * "responseModels": { "application/json": "Empty" }, "responseParameters": {
     * "method.response.header.Content-Type": false }, "statusCode": "200" } }
     * }</code></pre> <p>If the <code>OPTIONS</code> is enabled on the resource, you
     * can follow the example here to get that method. Just replace the
     * <code>GET</code> of the last path segment in the request URL with
     * <code>OPTIONS</code>.</p> </div> <div class="seeAlso"> </div>
>>>>>>> c0fde026
     */
    inline const Aws::Map<Aws::String, Method>& GetResourceMethods() const{ return m_resourceMethods; }

    /**
<<<<<<< HEAD
     * <p>Map of methods for this resource, which is included only if the request uses
     * the <b>embed</b> query option.</p>
=======
     * <p>Gets an API resource's method of a given HTTP verb.</p> <div class="remarks">
     * <p>The resource methods are a map of methods indexed by methods' HTTP verbs
     * enabled on the resource. This method map is included in the <code>200 OK</code>
     * response of the <code>GET /restapis/{restapi_id}/resources/{resource_id}</code>
     * or <code>GET /restapis/{restapi_id}/resources/{resource_id}?embed=methods</code>
     * request.</p> <h4>Example: Get the GET method of an API resource</h4>
     * <h5>Request</h5> <pre><code>GET
     * /restapis/fugvjdxtri/resources/3kzxbg5sa2/methods/GET HTTP/1.1 Content-Type:
     * application/json Host: apigateway.us-east-1.amazonaws.com X-Amz-Date:
     * 20160608T031827Z Authorization: AWS4-HMAC-SHA256
     * Credential={access_key_ID}/20160608/us-east-1/apigateway/aws4_request,
     * SignedHeaders=content-type;host;x-amz-date, Signature={sig4_hash}</code></pre>
     * <h5>Response</h5> <pre><code>{ "_links": { "curies": [ { "href":
     * "http://docs.aws.amazon.com/apigateway/latest/developerguide/restapi-integration-{rel}.html",
     * "name": "integration", "templated": true }, { "href":
     * "http://docs.aws.amazon.com/apigateway/latest/developerguide/restapi-integration-response-{rel}.html",
     * "name": "integrationresponse", "templated": true }, { "href":
     * "http://docs.aws.amazon.com/apigateway/latest/developerguide/restapi-method-{rel}.html",
     * "name": "method", "templated": true }, { "href":
     * "http://docs.aws.amazon.com/apigateway/latest/developerguide/restapi-method-response-{rel}.html",
     * "name": "methodresponse", "templated": true } ], "self": { "href":
     * "/restapis/fugvjdxtri/resources/3kzxbg5sa2/methods/GET", "name": "GET", "title":
     * "GET" }, "integration:put": { "href":
     * "/restapis/fugvjdxtri/resources/3kzxbg5sa2/methods/GET/integration" },
     * "method:delete": { "href":
     * "/restapis/fugvjdxtri/resources/3kzxbg5sa2/methods/GET" }, "method:integration":
     * { "href": "/restapis/fugvjdxtri/resources/3kzxbg5sa2/methods/GET/integration" },
     * "method:responses": { "href":
     * "/restapis/fugvjdxtri/resources/3kzxbg5sa2/methods/GET/responses/200", "name":
     * "200", "title": "200" }, "method:update": { "href":
     * "/restapis/fugvjdxtri/resources/3kzxbg5sa2/methods/GET" }, "methodresponse:put":
     * { "href":
     * "/restapis/fugvjdxtri/resources/3kzxbg5sa2/methods/GET/responses/{status_code}",
     * "templated": true } }, "apiKeyRequired": false, "authorizationType": "NONE",
     * "httpMethod": "GET", "_embedded": { "method:integration": { "_links": { "self":
     * { "href": "/restapis/fugvjdxtri/resources/3kzxbg5sa2/methods/GET/integration" },
     * "integration:delete": { "href":
     * "/restapis/fugvjdxtri/resources/3kzxbg5sa2/methods/GET/integration" },
     * "integration:responses": { "href":
     * "/restapis/fugvjdxtri/resources/3kzxbg5sa2/methods/GET/integration/responses/200",
     * "name": "200", "title": "200" }, "integration:update": { "href":
     * "/restapis/fugvjdxtri/resources/3kzxbg5sa2/methods/GET/integration" },
     * "integrationresponse:put": { "href":
     * "/restapis/fugvjdxtri/resources/3kzxbg5sa2/methods/GET/integration/responses/{status_code}",
     * "templated": true } }, "cacheKeyParameters": [], "cacheNamespace": "3kzxbg5sa2",
     * "credentials": "arn:aws:iam::123456789012:role/apigAwsProxyRole", "httpMethod":
     * "POST", "passthroughBehavior": "WHEN_NO_MATCH", "requestParameters": {
     * "integration.request.header.Content-Type": "'application/x-amz-json-1.1'" },
     * "requestTemplates": { "application/json": "{\n}" }, "type": "AWS", "uri":
     * "arn:aws:apigateway:us-east-1:kinesis:action/ListStreams", "_embedded": {
     * "integration:responses": { "_links": { "self": { "href":
     * "/restapis/fugvjdxtri/resources/3kzxbg5sa2/methods/GET/integration/responses/200",
     * "name": "200", "title": "200" }, "integrationresponse:delete": { "href":
     * "/restapis/fugvjdxtri/resources/3kzxbg5sa2/methods/GET/integration/responses/200"
     * }, "integrationresponse:update": { "href":
     * "/restapis/fugvjdxtri/resources/3kzxbg5sa2/methods/GET/integration/responses/200"
     * } }, "responseParameters": { "method.response.header.Content-Type":
     * "'application/xml'" }, "responseTemplates": { "application/json":
     * "$util.urlDecode(\"%3CkinesisStreams%3E#foreach($stream in
     * $input.path('$.StreamNames'))%3Cstream%3E%3Cname%3E$stream%3C/name%3E%3C/stream%3E#end%3C/kinesisStreams%3E\")\n"
     * }, "statusCode": "200" } } }, "method:responses": { "_links": { "self": {
     * "href": "/restapis/fugvjdxtri/resources/3kzxbg5sa2/methods/GET/responses/200",
     * "name": "200", "title": "200" }, "methodresponse:delete": { "href":
     * "/restapis/fugvjdxtri/resources/3kzxbg5sa2/methods/GET/responses/200" },
     * "methodresponse:update": { "href":
     * "/restapis/fugvjdxtri/resources/3kzxbg5sa2/methods/GET/responses/200" } },
     * "responseModels": { "application/json": "Empty" }, "responseParameters": {
     * "method.response.header.Content-Type": false }, "statusCode": "200" } }
     * }</code></pre> <p>If the <code>OPTIONS</code> is enabled on the resource, you
     * can follow the example here to get that method. Just replace the
     * <code>GET</code> of the last path segment in the request URL with
     * <code>OPTIONS</code>.</p> </div> <div class="seeAlso"> </div>
>>>>>>> c0fde026
     */
    inline void SetResourceMethods(const Aws::Map<Aws::String, Method>& value) { m_resourceMethodsHasBeenSet = true; m_resourceMethods = value; }

    /**
<<<<<<< HEAD
     * <p>Map of methods for this resource, which is included only if the request uses
     * the <b>embed</b> query option.</p>
=======
     * <p>Gets an API resource's method of a given HTTP verb.</p> <div class="remarks">
     * <p>The resource methods are a map of methods indexed by methods' HTTP verbs
     * enabled on the resource. This method map is included in the <code>200 OK</code>
     * response of the <code>GET /restapis/{restapi_id}/resources/{resource_id}</code>
     * or <code>GET /restapis/{restapi_id}/resources/{resource_id}?embed=methods</code>
     * request.</p> <h4>Example: Get the GET method of an API resource</h4>
     * <h5>Request</h5> <pre><code>GET
     * /restapis/fugvjdxtri/resources/3kzxbg5sa2/methods/GET HTTP/1.1 Content-Type:
     * application/json Host: apigateway.us-east-1.amazonaws.com X-Amz-Date:
     * 20160608T031827Z Authorization: AWS4-HMAC-SHA256
     * Credential={access_key_ID}/20160608/us-east-1/apigateway/aws4_request,
     * SignedHeaders=content-type;host;x-amz-date, Signature={sig4_hash}</code></pre>
     * <h5>Response</h5> <pre><code>{ "_links": { "curies": [ { "href":
     * "http://docs.aws.amazon.com/apigateway/latest/developerguide/restapi-integration-{rel}.html",
     * "name": "integration", "templated": true }, { "href":
     * "http://docs.aws.amazon.com/apigateway/latest/developerguide/restapi-integration-response-{rel}.html",
     * "name": "integrationresponse", "templated": true }, { "href":
     * "http://docs.aws.amazon.com/apigateway/latest/developerguide/restapi-method-{rel}.html",
     * "name": "method", "templated": true }, { "href":
     * "http://docs.aws.amazon.com/apigateway/latest/developerguide/restapi-method-response-{rel}.html",
     * "name": "methodresponse", "templated": true } ], "self": { "href":
     * "/restapis/fugvjdxtri/resources/3kzxbg5sa2/methods/GET", "name": "GET", "title":
     * "GET" }, "integration:put": { "href":
     * "/restapis/fugvjdxtri/resources/3kzxbg5sa2/methods/GET/integration" },
     * "method:delete": { "href":
     * "/restapis/fugvjdxtri/resources/3kzxbg5sa2/methods/GET" }, "method:integration":
     * { "href": "/restapis/fugvjdxtri/resources/3kzxbg5sa2/methods/GET/integration" },
     * "method:responses": { "href":
     * "/restapis/fugvjdxtri/resources/3kzxbg5sa2/methods/GET/responses/200", "name":
     * "200", "title": "200" }, "method:update": { "href":
     * "/restapis/fugvjdxtri/resources/3kzxbg5sa2/methods/GET" }, "methodresponse:put":
     * { "href":
     * "/restapis/fugvjdxtri/resources/3kzxbg5sa2/methods/GET/responses/{status_code}",
     * "templated": true } }, "apiKeyRequired": false, "authorizationType": "NONE",
     * "httpMethod": "GET", "_embedded": { "method:integration": { "_links": { "self":
     * { "href": "/restapis/fugvjdxtri/resources/3kzxbg5sa2/methods/GET/integration" },
     * "integration:delete": { "href":
     * "/restapis/fugvjdxtri/resources/3kzxbg5sa2/methods/GET/integration" },
     * "integration:responses": { "href":
     * "/restapis/fugvjdxtri/resources/3kzxbg5sa2/methods/GET/integration/responses/200",
     * "name": "200", "title": "200" }, "integration:update": { "href":
     * "/restapis/fugvjdxtri/resources/3kzxbg5sa2/methods/GET/integration" },
     * "integrationresponse:put": { "href":
     * "/restapis/fugvjdxtri/resources/3kzxbg5sa2/methods/GET/integration/responses/{status_code}",
     * "templated": true } }, "cacheKeyParameters": [], "cacheNamespace": "3kzxbg5sa2",
     * "credentials": "arn:aws:iam::123456789012:role/apigAwsProxyRole", "httpMethod":
     * "POST", "passthroughBehavior": "WHEN_NO_MATCH", "requestParameters": {
     * "integration.request.header.Content-Type": "'application/x-amz-json-1.1'" },
     * "requestTemplates": { "application/json": "{\n}" }, "type": "AWS", "uri":
     * "arn:aws:apigateway:us-east-1:kinesis:action/ListStreams", "_embedded": {
     * "integration:responses": { "_links": { "self": { "href":
     * "/restapis/fugvjdxtri/resources/3kzxbg5sa2/methods/GET/integration/responses/200",
     * "name": "200", "title": "200" }, "integrationresponse:delete": { "href":
     * "/restapis/fugvjdxtri/resources/3kzxbg5sa2/methods/GET/integration/responses/200"
     * }, "integrationresponse:update": { "href":
     * "/restapis/fugvjdxtri/resources/3kzxbg5sa2/methods/GET/integration/responses/200"
     * } }, "responseParameters": { "method.response.header.Content-Type":
     * "'application/xml'" }, "responseTemplates": { "application/json":
     * "$util.urlDecode(\"%3CkinesisStreams%3E#foreach($stream in
     * $input.path('$.StreamNames'))%3Cstream%3E%3Cname%3E$stream%3C/name%3E%3C/stream%3E#end%3C/kinesisStreams%3E\")\n"
     * }, "statusCode": "200" } } }, "method:responses": { "_links": { "self": {
     * "href": "/restapis/fugvjdxtri/resources/3kzxbg5sa2/methods/GET/responses/200",
     * "name": "200", "title": "200" }, "methodresponse:delete": { "href":
     * "/restapis/fugvjdxtri/resources/3kzxbg5sa2/methods/GET/responses/200" },
     * "methodresponse:update": { "href":
     * "/restapis/fugvjdxtri/resources/3kzxbg5sa2/methods/GET/responses/200" } },
     * "responseModels": { "application/json": "Empty" }, "responseParameters": {
     * "method.response.header.Content-Type": false }, "statusCode": "200" } }
     * }</code></pre> <p>If the <code>OPTIONS</code> is enabled on the resource, you
     * can follow the example here to get that method. Just replace the
     * <code>GET</code> of the last path segment in the request URL with
     * <code>OPTIONS</code>.</p> </div> <div class="seeAlso"> </div>
>>>>>>> c0fde026
     */
    inline void SetResourceMethods(Aws::Map<Aws::String, Method>&& value) { m_resourceMethodsHasBeenSet = true; m_resourceMethods = value; }

    /**
<<<<<<< HEAD
     * <p>Map of methods for this resource, which is included only if the request uses
     * the <b>embed</b> query option.</p>
=======
     * <p>Gets an API resource's method of a given HTTP verb.</p> <div class="remarks">
     * <p>The resource methods are a map of methods indexed by methods' HTTP verbs
     * enabled on the resource. This method map is included in the <code>200 OK</code>
     * response of the <code>GET /restapis/{restapi_id}/resources/{resource_id}</code>
     * or <code>GET /restapis/{restapi_id}/resources/{resource_id}?embed=methods</code>
     * request.</p> <h4>Example: Get the GET method of an API resource</h4>
     * <h5>Request</h5> <pre><code>GET
     * /restapis/fugvjdxtri/resources/3kzxbg5sa2/methods/GET HTTP/1.1 Content-Type:
     * application/json Host: apigateway.us-east-1.amazonaws.com X-Amz-Date:
     * 20160608T031827Z Authorization: AWS4-HMAC-SHA256
     * Credential={access_key_ID}/20160608/us-east-1/apigateway/aws4_request,
     * SignedHeaders=content-type;host;x-amz-date, Signature={sig4_hash}</code></pre>
     * <h5>Response</h5> <pre><code>{ "_links": { "curies": [ { "href":
     * "http://docs.aws.amazon.com/apigateway/latest/developerguide/restapi-integration-{rel}.html",
     * "name": "integration", "templated": true }, { "href":
     * "http://docs.aws.amazon.com/apigateway/latest/developerguide/restapi-integration-response-{rel}.html",
     * "name": "integrationresponse", "templated": true }, { "href":
     * "http://docs.aws.amazon.com/apigateway/latest/developerguide/restapi-method-{rel}.html",
     * "name": "method", "templated": true }, { "href":
     * "http://docs.aws.amazon.com/apigateway/latest/developerguide/restapi-method-response-{rel}.html",
     * "name": "methodresponse", "templated": true } ], "self": { "href":
     * "/restapis/fugvjdxtri/resources/3kzxbg5sa2/methods/GET", "name": "GET", "title":
     * "GET" }, "integration:put": { "href":
     * "/restapis/fugvjdxtri/resources/3kzxbg5sa2/methods/GET/integration" },
     * "method:delete": { "href":
     * "/restapis/fugvjdxtri/resources/3kzxbg5sa2/methods/GET" }, "method:integration":
     * { "href": "/restapis/fugvjdxtri/resources/3kzxbg5sa2/methods/GET/integration" },
     * "method:responses": { "href":
     * "/restapis/fugvjdxtri/resources/3kzxbg5sa2/methods/GET/responses/200", "name":
     * "200", "title": "200" }, "method:update": { "href":
     * "/restapis/fugvjdxtri/resources/3kzxbg5sa2/methods/GET" }, "methodresponse:put":
     * { "href":
     * "/restapis/fugvjdxtri/resources/3kzxbg5sa2/methods/GET/responses/{status_code}",
     * "templated": true } }, "apiKeyRequired": false, "authorizationType": "NONE",
     * "httpMethod": "GET", "_embedded": { "method:integration": { "_links": { "self":
     * { "href": "/restapis/fugvjdxtri/resources/3kzxbg5sa2/methods/GET/integration" },
     * "integration:delete": { "href":
     * "/restapis/fugvjdxtri/resources/3kzxbg5sa2/methods/GET/integration" },
     * "integration:responses": { "href":
     * "/restapis/fugvjdxtri/resources/3kzxbg5sa2/methods/GET/integration/responses/200",
     * "name": "200", "title": "200" }, "integration:update": { "href":
     * "/restapis/fugvjdxtri/resources/3kzxbg5sa2/methods/GET/integration" },
     * "integrationresponse:put": { "href":
     * "/restapis/fugvjdxtri/resources/3kzxbg5sa2/methods/GET/integration/responses/{status_code}",
     * "templated": true } }, "cacheKeyParameters": [], "cacheNamespace": "3kzxbg5sa2",
     * "credentials": "arn:aws:iam::123456789012:role/apigAwsProxyRole", "httpMethod":
     * "POST", "passthroughBehavior": "WHEN_NO_MATCH", "requestParameters": {
     * "integration.request.header.Content-Type": "'application/x-amz-json-1.1'" },
     * "requestTemplates": { "application/json": "{\n}" }, "type": "AWS", "uri":
     * "arn:aws:apigateway:us-east-1:kinesis:action/ListStreams", "_embedded": {
     * "integration:responses": { "_links": { "self": { "href":
     * "/restapis/fugvjdxtri/resources/3kzxbg5sa2/methods/GET/integration/responses/200",
     * "name": "200", "title": "200" }, "integrationresponse:delete": { "href":
     * "/restapis/fugvjdxtri/resources/3kzxbg5sa2/methods/GET/integration/responses/200"
     * }, "integrationresponse:update": { "href":
     * "/restapis/fugvjdxtri/resources/3kzxbg5sa2/methods/GET/integration/responses/200"
     * } }, "responseParameters": { "method.response.header.Content-Type":
     * "'application/xml'" }, "responseTemplates": { "application/json":
     * "$util.urlDecode(\"%3CkinesisStreams%3E#foreach($stream in
     * $input.path('$.StreamNames'))%3Cstream%3E%3Cname%3E$stream%3C/name%3E%3C/stream%3E#end%3C/kinesisStreams%3E\")\n"
     * }, "statusCode": "200" } } }, "method:responses": { "_links": { "self": {
     * "href": "/restapis/fugvjdxtri/resources/3kzxbg5sa2/methods/GET/responses/200",
     * "name": "200", "title": "200" }, "methodresponse:delete": { "href":
     * "/restapis/fugvjdxtri/resources/3kzxbg5sa2/methods/GET/responses/200" },
     * "methodresponse:update": { "href":
     * "/restapis/fugvjdxtri/resources/3kzxbg5sa2/methods/GET/responses/200" } },
     * "responseModels": { "application/json": "Empty" }, "responseParameters": {
     * "method.response.header.Content-Type": false }, "statusCode": "200" } }
     * }</code></pre> <p>If the <code>OPTIONS</code> is enabled on the resource, you
     * can follow the example here to get that method. Just replace the
     * <code>GET</code> of the last path segment in the request URL with
     * <code>OPTIONS</code>.</p> </div> <div class="seeAlso"> </div>
>>>>>>> c0fde026
     */
    inline Resource& WithResourceMethods(const Aws::Map<Aws::String, Method>& value) { SetResourceMethods(value); return *this;}

    /**
<<<<<<< HEAD
     * <p>Map of methods for this resource, which is included only if the request uses
     * the <b>embed</b> query option.</p>
=======
     * <p>Gets an API resource's method of a given HTTP verb.</p> <div class="remarks">
     * <p>The resource methods are a map of methods indexed by methods' HTTP verbs
     * enabled on the resource. This method map is included in the <code>200 OK</code>
     * response of the <code>GET /restapis/{restapi_id}/resources/{resource_id}</code>
     * or <code>GET /restapis/{restapi_id}/resources/{resource_id}?embed=methods</code>
     * request.</p> <h4>Example: Get the GET method of an API resource</h4>
     * <h5>Request</h5> <pre><code>GET
     * /restapis/fugvjdxtri/resources/3kzxbg5sa2/methods/GET HTTP/1.1 Content-Type:
     * application/json Host: apigateway.us-east-1.amazonaws.com X-Amz-Date:
     * 20160608T031827Z Authorization: AWS4-HMAC-SHA256
     * Credential={access_key_ID}/20160608/us-east-1/apigateway/aws4_request,
     * SignedHeaders=content-type;host;x-amz-date, Signature={sig4_hash}</code></pre>
     * <h5>Response</h5> <pre><code>{ "_links": { "curies": [ { "href":
     * "http://docs.aws.amazon.com/apigateway/latest/developerguide/restapi-integration-{rel}.html",
     * "name": "integration", "templated": true }, { "href":
     * "http://docs.aws.amazon.com/apigateway/latest/developerguide/restapi-integration-response-{rel}.html",
     * "name": "integrationresponse", "templated": true }, { "href":
     * "http://docs.aws.amazon.com/apigateway/latest/developerguide/restapi-method-{rel}.html",
     * "name": "method", "templated": true }, { "href":
     * "http://docs.aws.amazon.com/apigateway/latest/developerguide/restapi-method-response-{rel}.html",
     * "name": "methodresponse", "templated": true } ], "self": { "href":
     * "/restapis/fugvjdxtri/resources/3kzxbg5sa2/methods/GET", "name": "GET", "title":
     * "GET" }, "integration:put": { "href":
     * "/restapis/fugvjdxtri/resources/3kzxbg5sa2/methods/GET/integration" },
     * "method:delete": { "href":
     * "/restapis/fugvjdxtri/resources/3kzxbg5sa2/methods/GET" }, "method:integration":
     * { "href": "/restapis/fugvjdxtri/resources/3kzxbg5sa2/methods/GET/integration" },
     * "method:responses": { "href":
     * "/restapis/fugvjdxtri/resources/3kzxbg5sa2/methods/GET/responses/200", "name":
     * "200", "title": "200" }, "method:update": { "href":
     * "/restapis/fugvjdxtri/resources/3kzxbg5sa2/methods/GET" }, "methodresponse:put":
     * { "href":
     * "/restapis/fugvjdxtri/resources/3kzxbg5sa2/methods/GET/responses/{status_code}",
     * "templated": true } }, "apiKeyRequired": false, "authorizationType": "NONE",
     * "httpMethod": "GET", "_embedded": { "method:integration": { "_links": { "self":
     * { "href": "/restapis/fugvjdxtri/resources/3kzxbg5sa2/methods/GET/integration" },
     * "integration:delete": { "href":
     * "/restapis/fugvjdxtri/resources/3kzxbg5sa2/methods/GET/integration" },
     * "integration:responses": { "href":
     * "/restapis/fugvjdxtri/resources/3kzxbg5sa2/methods/GET/integration/responses/200",
     * "name": "200", "title": "200" }, "integration:update": { "href":
     * "/restapis/fugvjdxtri/resources/3kzxbg5sa2/methods/GET/integration" },
     * "integrationresponse:put": { "href":
     * "/restapis/fugvjdxtri/resources/3kzxbg5sa2/methods/GET/integration/responses/{status_code}",
     * "templated": true } }, "cacheKeyParameters": [], "cacheNamespace": "3kzxbg5sa2",
     * "credentials": "arn:aws:iam::123456789012:role/apigAwsProxyRole", "httpMethod":
     * "POST", "passthroughBehavior": "WHEN_NO_MATCH", "requestParameters": {
     * "integration.request.header.Content-Type": "'application/x-amz-json-1.1'" },
     * "requestTemplates": { "application/json": "{\n}" }, "type": "AWS", "uri":
     * "arn:aws:apigateway:us-east-1:kinesis:action/ListStreams", "_embedded": {
     * "integration:responses": { "_links": { "self": { "href":
     * "/restapis/fugvjdxtri/resources/3kzxbg5sa2/methods/GET/integration/responses/200",
     * "name": "200", "title": "200" }, "integrationresponse:delete": { "href":
     * "/restapis/fugvjdxtri/resources/3kzxbg5sa2/methods/GET/integration/responses/200"
     * }, "integrationresponse:update": { "href":
     * "/restapis/fugvjdxtri/resources/3kzxbg5sa2/methods/GET/integration/responses/200"
     * } }, "responseParameters": { "method.response.header.Content-Type":
     * "'application/xml'" }, "responseTemplates": { "application/json":
     * "$util.urlDecode(\"%3CkinesisStreams%3E#foreach($stream in
     * $input.path('$.StreamNames'))%3Cstream%3E%3Cname%3E$stream%3C/name%3E%3C/stream%3E#end%3C/kinesisStreams%3E\")\n"
     * }, "statusCode": "200" } } }, "method:responses": { "_links": { "self": {
     * "href": "/restapis/fugvjdxtri/resources/3kzxbg5sa2/methods/GET/responses/200",
     * "name": "200", "title": "200" }, "methodresponse:delete": { "href":
     * "/restapis/fugvjdxtri/resources/3kzxbg5sa2/methods/GET/responses/200" },
     * "methodresponse:update": { "href":
     * "/restapis/fugvjdxtri/resources/3kzxbg5sa2/methods/GET/responses/200" } },
     * "responseModels": { "application/json": "Empty" }, "responseParameters": {
     * "method.response.header.Content-Type": false }, "statusCode": "200" } }
     * }</code></pre> <p>If the <code>OPTIONS</code> is enabled on the resource, you
     * can follow the example here to get that method. Just replace the
     * <code>GET</code> of the last path segment in the request URL with
     * <code>OPTIONS</code>.</p> </div> <div class="seeAlso"> </div>
>>>>>>> c0fde026
     */
    inline Resource& WithResourceMethods(Aws::Map<Aws::String, Method>&& value) { SetResourceMethods(value); return *this;}

    /**
<<<<<<< HEAD
     * <p>Map of methods for this resource, which is included only if the request uses
     * the <b>embed</b> query option.</p>
=======
     * <p>Gets an API resource's method of a given HTTP verb.</p> <div class="remarks">
     * <p>The resource methods are a map of methods indexed by methods' HTTP verbs
     * enabled on the resource. This method map is included in the <code>200 OK</code>
     * response of the <code>GET /restapis/{restapi_id}/resources/{resource_id}</code>
     * or <code>GET /restapis/{restapi_id}/resources/{resource_id}?embed=methods</code>
     * request.</p> <h4>Example: Get the GET method of an API resource</h4>
     * <h5>Request</h5> <pre><code>GET
     * /restapis/fugvjdxtri/resources/3kzxbg5sa2/methods/GET HTTP/1.1 Content-Type:
     * application/json Host: apigateway.us-east-1.amazonaws.com X-Amz-Date:
     * 20160608T031827Z Authorization: AWS4-HMAC-SHA256
     * Credential={access_key_ID}/20160608/us-east-1/apigateway/aws4_request,
     * SignedHeaders=content-type;host;x-amz-date, Signature={sig4_hash}</code></pre>
     * <h5>Response</h5> <pre><code>{ "_links": { "curies": [ { "href":
     * "http://docs.aws.amazon.com/apigateway/latest/developerguide/restapi-integration-{rel}.html",
     * "name": "integration", "templated": true }, { "href":
     * "http://docs.aws.amazon.com/apigateway/latest/developerguide/restapi-integration-response-{rel}.html",
     * "name": "integrationresponse", "templated": true }, { "href":
     * "http://docs.aws.amazon.com/apigateway/latest/developerguide/restapi-method-{rel}.html",
     * "name": "method", "templated": true }, { "href":
     * "http://docs.aws.amazon.com/apigateway/latest/developerguide/restapi-method-response-{rel}.html",
     * "name": "methodresponse", "templated": true } ], "self": { "href":
     * "/restapis/fugvjdxtri/resources/3kzxbg5sa2/methods/GET", "name": "GET", "title":
     * "GET" }, "integration:put": { "href":
     * "/restapis/fugvjdxtri/resources/3kzxbg5sa2/methods/GET/integration" },
     * "method:delete": { "href":
     * "/restapis/fugvjdxtri/resources/3kzxbg5sa2/methods/GET" }, "method:integration":
     * { "href": "/restapis/fugvjdxtri/resources/3kzxbg5sa2/methods/GET/integration" },
     * "method:responses": { "href":
     * "/restapis/fugvjdxtri/resources/3kzxbg5sa2/methods/GET/responses/200", "name":
     * "200", "title": "200" }, "method:update": { "href":
     * "/restapis/fugvjdxtri/resources/3kzxbg5sa2/methods/GET" }, "methodresponse:put":
     * { "href":
     * "/restapis/fugvjdxtri/resources/3kzxbg5sa2/methods/GET/responses/{status_code}",
     * "templated": true } }, "apiKeyRequired": false, "authorizationType": "NONE",
     * "httpMethod": "GET", "_embedded": { "method:integration": { "_links": { "self":
     * { "href": "/restapis/fugvjdxtri/resources/3kzxbg5sa2/methods/GET/integration" },
     * "integration:delete": { "href":
     * "/restapis/fugvjdxtri/resources/3kzxbg5sa2/methods/GET/integration" },
     * "integration:responses": { "href":
     * "/restapis/fugvjdxtri/resources/3kzxbg5sa2/methods/GET/integration/responses/200",
     * "name": "200", "title": "200" }, "integration:update": { "href":
     * "/restapis/fugvjdxtri/resources/3kzxbg5sa2/methods/GET/integration" },
     * "integrationresponse:put": { "href":
     * "/restapis/fugvjdxtri/resources/3kzxbg5sa2/methods/GET/integration/responses/{status_code}",
     * "templated": true } }, "cacheKeyParameters": [], "cacheNamespace": "3kzxbg5sa2",
     * "credentials": "arn:aws:iam::123456789012:role/apigAwsProxyRole", "httpMethod":
     * "POST", "passthroughBehavior": "WHEN_NO_MATCH", "requestParameters": {
     * "integration.request.header.Content-Type": "'application/x-amz-json-1.1'" },
     * "requestTemplates": { "application/json": "{\n}" }, "type": "AWS", "uri":
     * "arn:aws:apigateway:us-east-1:kinesis:action/ListStreams", "_embedded": {
     * "integration:responses": { "_links": { "self": { "href":
     * "/restapis/fugvjdxtri/resources/3kzxbg5sa2/methods/GET/integration/responses/200",
     * "name": "200", "title": "200" }, "integrationresponse:delete": { "href":
     * "/restapis/fugvjdxtri/resources/3kzxbg5sa2/methods/GET/integration/responses/200"
     * }, "integrationresponse:update": { "href":
     * "/restapis/fugvjdxtri/resources/3kzxbg5sa2/methods/GET/integration/responses/200"
     * } }, "responseParameters": { "method.response.header.Content-Type":
     * "'application/xml'" }, "responseTemplates": { "application/json":
     * "$util.urlDecode(\"%3CkinesisStreams%3E#foreach($stream in
     * $input.path('$.StreamNames'))%3Cstream%3E%3Cname%3E$stream%3C/name%3E%3C/stream%3E#end%3C/kinesisStreams%3E\")\n"
     * }, "statusCode": "200" } } }, "method:responses": { "_links": { "self": {
     * "href": "/restapis/fugvjdxtri/resources/3kzxbg5sa2/methods/GET/responses/200",
     * "name": "200", "title": "200" }, "methodresponse:delete": { "href":
     * "/restapis/fugvjdxtri/resources/3kzxbg5sa2/methods/GET/responses/200" },
     * "methodresponse:update": { "href":
     * "/restapis/fugvjdxtri/resources/3kzxbg5sa2/methods/GET/responses/200" } },
     * "responseModels": { "application/json": "Empty" }, "responseParameters": {
     * "method.response.header.Content-Type": false }, "statusCode": "200" } }
     * }</code></pre> <p>If the <code>OPTIONS</code> is enabled on the resource, you
     * can follow the example here to get that method. Just replace the
     * <code>GET</code> of the last path segment in the request URL with
     * <code>OPTIONS</code>.</p> </div> <div class="seeAlso"> </div>
>>>>>>> c0fde026
     */
    inline Resource& AddResourceMethods(const Aws::String& key, const Method& value) { m_resourceMethodsHasBeenSet = true; m_resourceMethods[key] = value; return *this; }

    /**
<<<<<<< HEAD
     * <p>Map of methods for this resource, which is included only if the request uses
     * the <b>embed</b> query option.</p>
=======
     * <p>Gets an API resource's method of a given HTTP verb.</p> <div class="remarks">
     * <p>The resource methods are a map of methods indexed by methods' HTTP verbs
     * enabled on the resource. This method map is included in the <code>200 OK</code>
     * response of the <code>GET /restapis/{restapi_id}/resources/{resource_id}</code>
     * or <code>GET /restapis/{restapi_id}/resources/{resource_id}?embed=methods</code>
     * request.</p> <h4>Example: Get the GET method of an API resource</h4>
     * <h5>Request</h5> <pre><code>GET
     * /restapis/fugvjdxtri/resources/3kzxbg5sa2/methods/GET HTTP/1.1 Content-Type:
     * application/json Host: apigateway.us-east-1.amazonaws.com X-Amz-Date:
     * 20160608T031827Z Authorization: AWS4-HMAC-SHA256
     * Credential={access_key_ID}/20160608/us-east-1/apigateway/aws4_request,
     * SignedHeaders=content-type;host;x-amz-date, Signature={sig4_hash}</code></pre>
     * <h5>Response</h5> <pre><code>{ "_links": { "curies": [ { "href":
     * "http://docs.aws.amazon.com/apigateway/latest/developerguide/restapi-integration-{rel}.html",
     * "name": "integration", "templated": true }, { "href":
     * "http://docs.aws.amazon.com/apigateway/latest/developerguide/restapi-integration-response-{rel}.html",
     * "name": "integrationresponse", "templated": true }, { "href":
     * "http://docs.aws.amazon.com/apigateway/latest/developerguide/restapi-method-{rel}.html",
     * "name": "method", "templated": true }, { "href":
     * "http://docs.aws.amazon.com/apigateway/latest/developerguide/restapi-method-response-{rel}.html",
     * "name": "methodresponse", "templated": true } ], "self": { "href":
     * "/restapis/fugvjdxtri/resources/3kzxbg5sa2/methods/GET", "name": "GET", "title":
     * "GET" }, "integration:put": { "href":
     * "/restapis/fugvjdxtri/resources/3kzxbg5sa2/methods/GET/integration" },
     * "method:delete": { "href":
     * "/restapis/fugvjdxtri/resources/3kzxbg5sa2/methods/GET" }, "method:integration":
     * { "href": "/restapis/fugvjdxtri/resources/3kzxbg5sa2/methods/GET/integration" },
     * "method:responses": { "href":
     * "/restapis/fugvjdxtri/resources/3kzxbg5sa2/methods/GET/responses/200", "name":
     * "200", "title": "200" }, "method:update": { "href":
     * "/restapis/fugvjdxtri/resources/3kzxbg5sa2/methods/GET" }, "methodresponse:put":
     * { "href":
     * "/restapis/fugvjdxtri/resources/3kzxbg5sa2/methods/GET/responses/{status_code}",
     * "templated": true } }, "apiKeyRequired": false, "authorizationType": "NONE",
     * "httpMethod": "GET", "_embedded": { "method:integration": { "_links": { "self":
     * { "href": "/restapis/fugvjdxtri/resources/3kzxbg5sa2/methods/GET/integration" },
     * "integration:delete": { "href":
     * "/restapis/fugvjdxtri/resources/3kzxbg5sa2/methods/GET/integration" },
     * "integration:responses": { "href":
     * "/restapis/fugvjdxtri/resources/3kzxbg5sa2/methods/GET/integration/responses/200",
     * "name": "200", "title": "200" }, "integration:update": { "href":
     * "/restapis/fugvjdxtri/resources/3kzxbg5sa2/methods/GET/integration" },
     * "integrationresponse:put": { "href":
     * "/restapis/fugvjdxtri/resources/3kzxbg5sa2/methods/GET/integration/responses/{status_code}",
     * "templated": true } }, "cacheKeyParameters": [], "cacheNamespace": "3kzxbg5sa2",
     * "credentials": "arn:aws:iam::123456789012:role/apigAwsProxyRole", "httpMethod":
     * "POST", "passthroughBehavior": "WHEN_NO_MATCH", "requestParameters": {
     * "integration.request.header.Content-Type": "'application/x-amz-json-1.1'" },
     * "requestTemplates": { "application/json": "{\n}" }, "type": "AWS", "uri":
     * "arn:aws:apigateway:us-east-1:kinesis:action/ListStreams", "_embedded": {
     * "integration:responses": { "_links": { "self": { "href":
     * "/restapis/fugvjdxtri/resources/3kzxbg5sa2/methods/GET/integration/responses/200",
     * "name": "200", "title": "200" }, "integrationresponse:delete": { "href":
     * "/restapis/fugvjdxtri/resources/3kzxbg5sa2/methods/GET/integration/responses/200"
     * }, "integrationresponse:update": { "href":
     * "/restapis/fugvjdxtri/resources/3kzxbg5sa2/methods/GET/integration/responses/200"
     * } }, "responseParameters": { "method.response.header.Content-Type":
     * "'application/xml'" }, "responseTemplates": { "application/json":
     * "$util.urlDecode(\"%3CkinesisStreams%3E#foreach($stream in
     * $input.path('$.StreamNames'))%3Cstream%3E%3Cname%3E$stream%3C/name%3E%3C/stream%3E#end%3C/kinesisStreams%3E\")\n"
     * }, "statusCode": "200" } } }, "method:responses": { "_links": { "self": {
     * "href": "/restapis/fugvjdxtri/resources/3kzxbg5sa2/methods/GET/responses/200",
     * "name": "200", "title": "200" }, "methodresponse:delete": { "href":
     * "/restapis/fugvjdxtri/resources/3kzxbg5sa2/methods/GET/responses/200" },
     * "methodresponse:update": { "href":
     * "/restapis/fugvjdxtri/resources/3kzxbg5sa2/methods/GET/responses/200" } },
     * "responseModels": { "application/json": "Empty" }, "responseParameters": {
     * "method.response.header.Content-Type": false }, "statusCode": "200" } }
     * }</code></pre> <p>If the <code>OPTIONS</code> is enabled on the resource, you
     * can follow the example here to get that method. Just replace the
     * <code>GET</code> of the last path segment in the request URL with
     * <code>OPTIONS</code>.</p> </div> <div class="seeAlso"> </div>
>>>>>>> c0fde026
     */
    inline Resource& AddResourceMethods(Aws::String&& key, const Method& value) { m_resourceMethodsHasBeenSet = true; m_resourceMethods[key] = value; return *this; }

    /**
<<<<<<< HEAD
     * <p>Map of methods for this resource, which is included only if the request uses
     * the <b>embed</b> query option.</p>
=======
     * <p>Gets an API resource's method of a given HTTP verb.</p> <div class="remarks">
     * <p>The resource methods are a map of methods indexed by methods' HTTP verbs
     * enabled on the resource. This method map is included in the <code>200 OK</code>
     * response of the <code>GET /restapis/{restapi_id}/resources/{resource_id}</code>
     * or <code>GET /restapis/{restapi_id}/resources/{resource_id}?embed=methods</code>
     * request.</p> <h4>Example: Get the GET method of an API resource</h4>
     * <h5>Request</h5> <pre><code>GET
     * /restapis/fugvjdxtri/resources/3kzxbg5sa2/methods/GET HTTP/1.1 Content-Type:
     * application/json Host: apigateway.us-east-1.amazonaws.com X-Amz-Date:
     * 20160608T031827Z Authorization: AWS4-HMAC-SHA256
     * Credential={access_key_ID}/20160608/us-east-1/apigateway/aws4_request,
     * SignedHeaders=content-type;host;x-amz-date, Signature={sig4_hash}</code></pre>
     * <h5>Response</h5> <pre><code>{ "_links": { "curies": [ { "href":
     * "http://docs.aws.amazon.com/apigateway/latest/developerguide/restapi-integration-{rel}.html",
     * "name": "integration", "templated": true }, { "href":
     * "http://docs.aws.amazon.com/apigateway/latest/developerguide/restapi-integration-response-{rel}.html",
     * "name": "integrationresponse", "templated": true }, { "href":
     * "http://docs.aws.amazon.com/apigateway/latest/developerguide/restapi-method-{rel}.html",
     * "name": "method", "templated": true }, { "href":
     * "http://docs.aws.amazon.com/apigateway/latest/developerguide/restapi-method-response-{rel}.html",
     * "name": "methodresponse", "templated": true } ], "self": { "href":
     * "/restapis/fugvjdxtri/resources/3kzxbg5sa2/methods/GET", "name": "GET", "title":
     * "GET" }, "integration:put": { "href":
     * "/restapis/fugvjdxtri/resources/3kzxbg5sa2/methods/GET/integration" },
     * "method:delete": { "href":
     * "/restapis/fugvjdxtri/resources/3kzxbg5sa2/methods/GET" }, "method:integration":
     * { "href": "/restapis/fugvjdxtri/resources/3kzxbg5sa2/methods/GET/integration" },
     * "method:responses": { "href":
     * "/restapis/fugvjdxtri/resources/3kzxbg5sa2/methods/GET/responses/200", "name":
     * "200", "title": "200" }, "method:update": { "href":
     * "/restapis/fugvjdxtri/resources/3kzxbg5sa2/methods/GET" }, "methodresponse:put":
     * { "href":
     * "/restapis/fugvjdxtri/resources/3kzxbg5sa2/methods/GET/responses/{status_code}",
     * "templated": true } }, "apiKeyRequired": false, "authorizationType": "NONE",
     * "httpMethod": "GET", "_embedded": { "method:integration": { "_links": { "self":
     * { "href": "/restapis/fugvjdxtri/resources/3kzxbg5sa2/methods/GET/integration" },
     * "integration:delete": { "href":
     * "/restapis/fugvjdxtri/resources/3kzxbg5sa2/methods/GET/integration" },
     * "integration:responses": { "href":
     * "/restapis/fugvjdxtri/resources/3kzxbg5sa2/methods/GET/integration/responses/200",
     * "name": "200", "title": "200" }, "integration:update": { "href":
     * "/restapis/fugvjdxtri/resources/3kzxbg5sa2/methods/GET/integration" },
     * "integrationresponse:put": { "href":
     * "/restapis/fugvjdxtri/resources/3kzxbg5sa2/methods/GET/integration/responses/{status_code}",
     * "templated": true } }, "cacheKeyParameters": [], "cacheNamespace": "3kzxbg5sa2",
     * "credentials": "arn:aws:iam::123456789012:role/apigAwsProxyRole", "httpMethod":
     * "POST", "passthroughBehavior": "WHEN_NO_MATCH", "requestParameters": {
     * "integration.request.header.Content-Type": "'application/x-amz-json-1.1'" },
     * "requestTemplates": { "application/json": "{\n}" }, "type": "AWS", "uri":
     * "arn:aws:apigateway:us-east-1:kinesis:action/ListStreams", "_embedded": {
     * "integration:responses": { "_links": { "self": { "href":
     * "/restapis/fugvjdxtri/resources/3kzxbg5sa2/methods/GET/integration/responses/200",
     * "name": "200", "title": "200" }, "integrationresponse:delete": { "href":
     * "/restapis/fugvjdxtri/resources/3kzxbg5sa2/methods/GET/integration/responses/200"
     * }, "integrationresponse:update": { "href":
     * "/restapis/fugvjdxtri/resources/3kzxbg5sa2/methods/GET/integration/responses/200"
     * } }, "responseParameters": { "method.response.header.Content-Type":
     * "'application/xml'" }, "responseTemplates": { "application/json":
     * "$util.urlDecode(\"%3CkinesisStreams%3E#foreach($stream in
     * $input.path('$.StreamNames'))%3Cstream%3E%3Cname%3E$stream%3C/name%3E%3C/stream%3E#end%3C/kinesisStreams%3E\")\n"
     * }, "statusCode": "200" } } }, "method:responses": { "_links": { "self": {
     * "href": "/restapis/fugvjdxtri/resources/3kzxbg5sa2/methods/GET/responses/200",
     * "name": "200", "title": "200" }, "methodresponse:delete": { "href":
     * "/restapis/fugvjdxtri/resources/3kzxbg5sa2/methods/GET/responses/200" },
     * "methodresponse:update": { "href":
     * "/restapis/fugvjdxtri/resources/3kzxbg5sa2/methods/GET/responses/200" } },
     * "responseModels": { "application/json": "Empty" }, "responseParameters": {
     * "method.response.header.Content-Type": false }, "statusCode": "200" } }
     * }</code></pre> <p>If the <code>OPTIONS</code> is enabled on the resource, you
     * can follow the example here to get that method. Just replace the
     * <code>GET</code> of the last path segment in the request URL with
     * <code>OPTIONS</code>.</p> </div> <div class="seeAlso"> </div>
>>>>>>> c0fde026
     */
    inline Resource& AddResourceMethods(const Aws::String& key, Method&& value) { m_resourceMethodsHasBeenSet = true; m_resourceMethods[key] = value; return *this; }

    /**
<<<<<<< HEAD
     * <p>Map of methods for this resource, which is included only if the request uses
     * the <b>embed</b> query option.</p>
=======
     * <p>Gets an API resource's method of a given HTTP verb.</p> <div class="remarks">
     * <p>The resource methods are a map of methods indexed by methods' HTTP verbs
     * enabled on the resource. This method map is included in the <code>200 OK</code>
     * response of the <code>GET /restapis/{restapi_id}/resources/{resource_id}</code>
     * or <code>GET /restapis/{restapi_id}/resources/{resource_id}?embed=methods</code>
     * request.</p> <h4>Example: Get the GET method of an API resource</h4>
     * <h5>Request</h5> <pre><code>GET
     * /restapis/fugvjdxtri/resources/3kzxbg5sa2/methods/GET HTTP/1.1 Content-Type:
     * application/json Host: apigateway.us-east-1.amazonaws.com X-Amz-Date:
     * 20160608T031827Z Authorization: AWS4-HMAC-SHA256
     * Credential={access_key_ID}/20160608/us-east-1/apigateway/aws4_request,
     * SignedHeaders=content-type;host;x-amz-date, Signature={sig4_hash}</code></pre>
     * <h5>Response</h5> <pre><code>{ "_links": { "curies": [ { "href":
     * "http://docs.aws.amazon.com/apigateway/latest/developerguide/restapi-integration-{rel}.html",
     * "name": "integration", "templated": true }, { "href":
     * "http://docs.aws.amazon.com/apigateway/latest/developerguide/restapi-integration-response-{rel}.html",
     * "name": "integrationresponse", "templated": true }, { "href":
     * "http://docs.aws.amazon.com/apigateway/latest/developerguide/restapi-method-{rel}.html",
     * "name": "method", "templated": true }, { "href":
     * "http://docs.aws.amazon.com/apigateway/latest/developerguide/restapi-method-response-{rel}.html",
     * "name": "methodresponse", "templated": true } ], "self": { "href":
     * "/restapis/fugvjdxtri/resources/3kzxbg5sa2/methods/GET", "name": "GET", "title":
     * "GET" }, "integration:put": { "href":
     * "/restapis/fugvjdxtri/resources/3kzxbg5sa2/methods/GET/integration" },
     * "method:delete": { "href":
     * "/restapis/fugvjdxtri/resources/3kzxbg5sa2/methods/GET" }, "method:integration":
     * { "href": "/restapis/fugvjdxtri/resources/3kzxbg5sa2/methods/GET/integration" },
     * "method:responses": { "href":
     * "/restapis/fugvjdxtri/resources/3kzxbg5sa2/methods/GET/responses/200", "name":
     * "200", "title": "200" }, "method:update": { "href":
     * "/restapis/fugvjdxtri/resources/3kzxbg5sa2/methods/GET" }, "methodresponse:put":
     * { "href":
     * "/restapis/fugvjdxtri/resources/3kzxbg5sa2/methods/GET/responses/{status_code}",
     * "templated": true } }, "apiKeyRequired": false, "authorizationType": "NONE",
     * "httpMethod": "GET", "_embedded": { "method:integration": { "_links": { "self":
     * { "href": "/restapis/fugvjdxtri/resources/3kzxbg5sa2/methods/GET/integration" },
     * "integration:delete": { "href":
     * "/restapis/fugvjdxtri/resources/3kzxbg5sa2/methods/GET/integration" },
     * "integration:responses": { "href":
     * "/restapis/fugvjdxtri/resources/3kzxbg5sa2/methods/GET/integration/responses/200",
     * "name": "200", "title": "200" }, "integration:update": { "href":
     * "/restapis/fugvjdxtri/resources/3kzxbg5sa2/methods/GET/integration" },
     * "integrationresponse:put": { "href":
     * "/restapis/fugvjdxtri/resources/3kzxbg5sa2/methods/GET/integration/responses/{status_code}",
     * "templated": true } }, "cacheKeyParameters": [], "cacheNamespace": "3kzxbg5sa2",
     * "credentials": "arn:aws:iam::123456789012:role/apigAwsProxyRole", "httpMethod":
     * "POST", "passthroughBehavior": "WHEN_NO_MATCH", "requestParameters": {
     * "integration.request.header.Content-Type": "'application/x-amz-json-1.1'" },
     * "requestTemplates": { "application/json": "{\n}" }, "type": "AWS", "uri":
     * "arn:aws:apigateway:us-east-1:kinesis:action/ListStreams", "_embedded": {
     * "integration:responses": { "_links": { "self": { "href":
     * "/restapis/fugvjdxtri/resources/3kzxbg5sa2/methods/GET/integration/responses/200",
     * "name": "200", "title": "200" }, "integrationresponse:delete": { "href":
     * "/restapis/fugvjdxtri/resources/3kzxbg5sa2/methods/GET/integration/responses/200"
     * }, "integrationresponse:update": { "href":
     * "/restapis/fugvjdxtri/resources/3kzxbg5sa2/methods/GET/integration/responses/200"
     * } }, "responseParameters": { "method.response.header.Content-Type":
     * "'application/xml'" }, "responseTemplates": { "application/json":
     * "$util.urlDecode(\"%3CkinesisStreams%3E#foreach($stream in
     * $input.path('$.StreamNames'))%3Cstream%3E%3Cname%3E$stream%3C/name%3E%3C/stream%3E#end%3C/kinesisStreams%3E\")\n"
     * }, "statusCode": "200" } } }, "method:responses": { "_links": { "self": {
     * "href": "/restapis/fugvjdxtri/resources/3kzxbg5sa2/methods/GET/responses/200",
     * "name": "200", "title": "200" }, "methodresponse:delete": { "href":
     * "/restapis/fugvjdxtri/resources/3kzxbg5sa2/methods/GET/responses/200" },
     * "methodresponse:update": { "href":
     * "/restapis/fugvjdxtri/resources/3kzxbg5sa2/methods/GET/responses/200" } },
     * "responseModels": { "application/json": "Empty" }, "responseParameters": {
     * "method.response.header.Content-Type": false }, "statusCode": "200" } }
     * }</code></pre> <p>If the <code>OPTIONS</code> is enabled on the resource, you
     * can follow the example here to get that method. Just replace the
     * <code>GET</code> of the last path segment in the request URL with
     * <code>OPTIONS</code>.</p> </div> <div class="seeAlso"> </div>
>>>>>>> c0fde026
     */
    inline Resource& AddResourceMethods(Aws::String&& key, Method&& value) { m_resourceMethodsHasBeenSet = true; m_resourceMethods[key] = value; return *this; }

    /**
<<<<<<< HEAD
     * <p>Map of methods for this resource, which is included only if the request uses
     * the <b>embed</b> query option.</p>
=======
     * <p>Gets an API resource's method of a given HTTP verb.</p> <div class="remarks">
     * <p>The resource methods are a map of methods indexed by methods' HTTP verbs
     * enabled on the resource. This method map is included in the <code>200 OK</code>
     * response of the <code>GET /restapis/{restapi_id}/resources/{resource_id}</code>
     * or <code>GET /restapis/{restapi_id}/resources/{resource_id}?embed=methods</code>
     * request.</p> <h4>Example: Get the GET method of an API resource</h4>
     * <h5>Request</h5> <pre><code>GET
     * /restapis/fugvjdxtri/resources/3kzxbg5sa2/methods/GET HTTP/1.1 Content-Type:
     * application/json Host: apigateway.us-east-1.amazonaws.com X-Amz-Date:
     * 20160608T031827Z Authorization: AWS4-HMAC-SHA256
     * Credential={access_key_ID}/20160608/us-east-1/apigateway/aws4_request,
     * SignedHeaders=content-type;host;x-amz-date, Signature={sig4_hash}</code></pre>
     * <h5>Response</h5> <pre><code>{ "_links": { "curies": [ { "href":
     * "http://docs.aws.amazon.com/apigateway/latest/developerguide/restapi-integration-{rel}.html",
     * "name": "integration", "templated": true }, { "href":
     * "http://docs.aws.amazon.com/apigateway/latest/developerguide/restapi-integration-response-{rel}.html",
     * "name": "integrationresponse", "templated": true }, { "href":
     * "http://docs.aws.amazon.com/apigateway/latest/developerguide/restapi-method-{rel}.html",
     * "name": "method", "templated": true }, { "href":
     * "http://docs.aws.amazon.com/apigateway/latest/developerguide/restapi-method-response-{rel}.html",
     * "name": "methodresponse", "templated": true } ], "self": { "href":
     * "/restapis/fugvjdxtri/resources/3kzxbg5sa2/methods/GET", "name": "GET", "title":
     * "GET" }, "integration:put": { "href":
     * "/restapis/fugvjdxtri/resources/3kzxbg5sa2/methods/GET/integration" },
     * "method:delete": { "href":
     * "/restapis/fugvjdxtri/resources/3kzxbg5sa2/methods/GET" }, "method:integration":
     * { "href": "/restapis/fugvjdxtri/resources/3kzxbg5sa2/methods/GET/integration" },
     * "method:responses": { "href":
     * "/restapis/fugvjdxtri/resources/3kzxbg5sa2/methods/GET/responses/200", "name":
     * "200", "title": "200" }, "method:update": { "href":
     * "/restapis/fugvjdxtri/resources/3kzxbg5sa2/methods/GET" }, "methodresponse:put":
     * { "href":
     * "/restapis/fugvjdxtri/resources/3kzxbg5sa2/methods/GET/responses/{status_code}",
     * "templated": true } }, "apiKeyRequired": false, "authorizationType": "NONE",
     * "httpMethod": "GET", "_embedded": { "method:integration": { "_links": { "self":
     * { "href": "/restapis/fugvjdxtri/resources/3kzxbg5sa2/methods/GET/integration" },
     * "integration:delete": { "href":
     * "/restapis/fugvjdxtri/resources/3kzxbg5sa2/methods/GET/integration" },
     * "integration:responses": { "href":
     * "/restapis/fugvjdxtri/resources/3kzxbg5sa2/methods/GET/integration/responses/200",
     * "name": "200", "title": "200" }, "integration:update": { "href":
     * "/restapis/fugvjdxtri/resources/3kzxbg5sa2/methods/GET/integration" },
     * "integrationresponse:put": { "href":
     * "/restapis/fugvjdxtri/resources/3kzxbg5sa2/methods/GET/integration/responses/{status_code}",
     * "templated": true } }, "cacheKeyParameters": [], "cacheNamespace": "3kzxbg5sa2",
     * "credentials": "arn:aws:iam::123456789012:role/apigAwsProxyRole", "httpMethod":
     * "POST", "passthroughBehavior": "WHEN_NO_MATCH", "requestParameters": {
     * "integration.request.header.Content-Type": "'application/x-amz-json-1.1'" },
     * "requestTemplates": { "application/json": "{\n}" }, "type": "AWS", "uri":
     * "arn:aws:apigateway:us-east-1:kinesis:action/ListStreams", "_embedded": {
     * "integration:responses": { "_links": { "self": { "href":
     * "/restapis/fugvjdxtri/resources/3kzxbg5sa2/methods/GET/integration/responses/200",
     * "name": "200", "title": "200" }, "integrationresponse:delete": { "href":
     * "/restapis/fugvjdxtri/resources/3kzxbg5sa2/methods/GET/integration/responses/200"
     * }, "integrationresponse:update": { "href":
     * "/restapis/fugvjdxtri/resources/3kzxbg5sa2/methods/GET/integration/responses/200"
     * } }, "responseParameters": { "method.response.header.Content-Type":
     * "'application/xml'" }, "responseTemplates": { "application/json":
     * "$util.urlDecode(\"%3CkinesisStreams%3E#foreach($stream in
     * $input.path('$.StreamNames'))%3Cstream%3E%3Cname%3E$stream%3C/name%3E%3C/stream%3E#end%3C/kinesisStreams%3E\")\n"
     * }, "statusCode": "200" } } }, "method:responses": { "_links": { "self": {
     * "href": "/restapis/fugvjdxtri/resources/3kzxbg5sa2/methods/GET/responses/200",
     * "name": "200", "title": "200" }, "methodresponse:delete": { "href":
     * "/restapis/fugvjdxtri/resources/3kzxbg5sa2/methods/GET/responses/200" },
     * "methodresponse:update": { "href":
     * "/restapis/fugvjdxtri/resources/3kzxbg5sa2/methods/GET/responses/200" } },
     * "responseModels": { "application/json": "Empty" }, "responseParameters": {
     * "method.response.header.Content-Type": false }, "statusCode": "200" } }
     * }</code></pre> <p>If the <code>OPTIONS</code> is enabled on the resource, you
     * can follow the example here to get that method. Just replace the
     * <code>GET</code> of the last path segment in the request URL with
     * <code>OPTIONS</code>.</p> </div> <div class="seeAlso"> </div>
>>>>>>> c0fde026
     */
    inline Resource& AddResourceMethods(const char* key, Method&& value) { m_resourceMethodsHasBeenSet = true; m_resourceMethods[key] = value; return *this; }

    /**
<<<<<<< HEAD
     * <p>Map of methods for this resource, which is included only if the request uses
     * the <b>embed</b> query option.</p>
=======
     * <p>Gets an API resource's method of a given HTTP verb.</p> <div class="remarks">
     * <p>The resource methods are a map of methods indexed by methods' HTTP verbs
     * enabled on the resource. This method map is included in the <code>200 OK</code>
     * response of the <code>GET /restapis/{restapi_id}/resources/{resource_id}</code>
     * or <code>GET /restapis/{restapi_id}/resources/{resource_id}?embed=methods</code>
     * request.</p> <h4>Example: Get the GET method of an API resource</h4>
     * <h5>Request</h5> <pre><code>GET
     * /restapis/fugvjdxtri/resources/3kzxbg5sa2/methods/GET HTTP/1.1 Content-Type:
     * application/json Host: apigateway.us-east-1.amazonaws.com X-Amz-Date:
     * 20160608T031827Z Authorization: AWS4-HMAC-SHA256
     * Credential={access_key_ID}/20160608/us-east-1/apigateway/aws4_request,
     * SignedHeaders=content-type;host;x-amz-date, Signature={sig4_hash}</code></pre>
     * <h5>Response</h5> <pre><code>{ "_links": { "curies": [ { "href":
     * "http://docs.aws.amazon.com/apigateway/latest/developerguide/restapi-integration-{rel}.html",
     * "name": "integration", "templated": true }, { "href":
     * "http://docs.aws.amazon.com/apigateway/latest/developerguide/restapi-integration-response-{rel}.html",
     * "name": "integrationresponse", "templated": true }, { "href":
     * "http://docs.aws.amazon.com/apigateway/latest/developerguide/restapi-method-{rel}.html",
     * "name": "method", "templated": true }, { "href":
     * "http://docs.aws.amazon.com/apigateway/latest/developerguide/restapi-method-response-{rel}.html",
     * "name": "methodresponse", "templated": true } ], "self": { "href":
     * "/restapis/fugvjdxtri/resources/3kzxbg5sa2/methods/GET", "name": "GET", "title":
     * "GET" }, "integration:put": { "href":
     * "/restapis/fugvjdxtri/resources/3kzxbg5sa2/methods/GET/integration" },
     * "method:delete": { "href":
     * "/restapis/fugvjdxtri/resources/3kzxbg5sa2/methods/GET" }, "method:integration":
     * { "href": "/restapis/fugvjdxtri/resources/3kzxbg5sa2/methods/GET/integration" },
     * "method:responses": { "href":
     * "/restapis/fugvjdxtri/resources/3kzxbg5sa2/methods/GET/responses/200", "name":
     * "200", "title": "200" }, "method:update": { "href":
     * "/restapis/fugvjdxtri/resources/3kzxbg5sa2/methods/GET" }, "methodresponse:put":
     * { "href":
     * "/restapis/fugvjdxtri/resources/3kzxbg5sa2/methods/GET/responses/{status_code}",
     * "templated": true } }, "apiKeyRequired": false, "authorizationType": "NONE",
     * "httpMethod": "GET", "_embedded": { "method:integration": { "_links": { "self":
     * { "href": "/restapis/fugvjdxtri/resources/3kzxbg5sa2/methods/GET/integration" },
     * "integration:delete": { "href":
     * "/restapis/fugvjdxtri/resources/3kzxbg5sa2/methods/GET/integration" },
     * "integration:responses": { "href":
     * "/restapis/fugvjdxtri/resources/3kzxbg5sa2/methods/GET/integration/responses/200",
     * "name": "200", "title": "200" }, "integration:update": { "href":
     * "/restapis/fugvjdxtri/resources/3kzxbg5sa2/methods/GET/integration" },
     * "integrationresponse:put": { "href":
     * "/restapis/fugvjdxtri/resources/3kzxbg5sa2/methods/GET/integration/responses/{status_code}",
     * "templated": true } }, "cacheKeyParameters": [], "cacheNamespace": "3kzxbg5sa2",
     * "credentials": "arn:aws:iam::123456789012:role/apigAwsProxyRole", "httpMethod":
     * "POST", "passthroughBehavior": "WHEN_NO_MATCH", "requestParameters": {
     * "integration.request.header.Content-Type": "'application/x-amz-json-1.1'" },
     * "requestTemplates": { "application/json": "{\n}" }, "type": "AWS", "uri":
     * "arn:aws:apigateway:us-east-1:kinesis:action/ListStreams", "_embedded": {
     * "integration:responses": { "_links": { "self": { "href":
     * "/restapis/fugvjdxtri/resources/3kzxbg5sa2/methods/GET/integration/responses/200",
     * "name": "200", "title": "200" }, "integrationresponse:delete": { "href":
     * "/restapis/fugvjdxtri/resources/3kzxbg5sa2/methods/GET/integration/responses/200"
     * }, "integrationresponse:update": { "href":
     * "/restapis/fugvjdxtri/resources/3kzxbg5sa2/methods/GET/integration/responses/200"
     * } }, "responseParameters": { "method.response.header.Content-Type":
     * "'application/xml'" }, "responseTemplates": { "application/json":
     * "$util.urlDecode(\"%3CkinesisStreams%3E#foreach($stream in
     * $input.path('$.StreamNames'))%3Cstream%3E%3Cname%3E$stream%3C/name%3E%3C/stream%3E#end%3C/kinesisStreams%3E\")\n"
     * }, "statusCode": "200" } } }, "method:responses": { "_links": { "self": {
     * "href": "/restapis/fugvjdxtri/resources/3kzxbg5sa2/methods/GET/responses/200",
     * "name": "200", "title": "200" }, "methodresponse:delete": { "href":
     * "/restapis/fugvjdxtri/resources/3kzxbg5sa2/methods/GET/responses/200" },
     * "methodresponse:update": { "href":
     * "/restapis/fugvjdxtri/resources/3kzxbg5sa2/methods/GET/responses/200" } },
     * "responseModels": { "application/json": "Empty" }, "responseParameters": {
     * "method.response.header.Content-Type": false }, "statusCode": "200" } }
     * }</code></pre> <p>If the <code>OPTIONS</code> is enabled on the resource, you
     * can follow the example here to get that method. Just replace the
     * <code>GET</code> of the last path segment in the request URL with
     * <code>OPTIONS</code>.</p> </div> <div class="seeAlso"> </div>
>>>>>>> c0fde026
     */
    inline Resource& AddResourceMethods(const char* key, const Method& value) { m_resourceMethodsHasBeenSet = true; m_resourceMethods[key] = value; return *this; }

  private:
    Aws::String m_id;
    bool m_idHasBeenSet;
    Aws::String m_parentId;
    bool m_parentIdHasBeenSet;
    Aws::String m_pathPart;
    bool m_pathPartHasBeenSet;
    Aws::String m_path;
    bool m_pathHasBeenSet;
    Aws::Map<Aws::String, Method> m_resourceMethods;
    bool m_resourceMethodsHasBeenSet;
  };

} // namespace Model
} // namespace APIGateway
} // namespace Aws<|MERGE_RESOLUTION|>--- conflicted
+++ resolved
@@ -186,10 +186,6 @@
     inline Resource& WithPath(const char* value) { SetPath(value); return *this;}
 
     /**
-<<<<<<< HEAD
-     * <p>Map of methods for this resource, which is included only if the request uses
-     * the <b>embed</b> query option.</p>
-=======
      * <p>Gets an API resource's method of a given HTTP verb.</p> <div class="remarks">
      * <p>The resource methods are a map of methods indexed by methods' HTTP verbs
      * enabled on the resource. This method map is included in the <code>200 OK</code>
@@ -262,15 +258,10 @@
      * can follow the example here to get that method. Just replace the
      * <code>GET</code> of the last path segment in the request URL with
      * <code>OPTIONS</code>.</p> </div> <div class="seeAlso"> </div>
->>>>>>> c0fde026
      */
     inline const Aws::Map<Aws::String, Method>& GetResourceMethods() const{ return m_resourceMethods; }
 
     /**
-<<<<<<< HEAD
-     * <p>Map of methods for this resource, which is included only if the request uses
-     * the <b>embed</b> query option.</p>
-=======
      * <p>Gets an API resource's method of a given HTTP verb.</p> <div class="remarks">
      * <p>The resource methods are a map of methods indexed by methods' HTTP verbs
      * enabled on the resource. This method map is included in the <code>200 OK</code>
@@ -343,15 +334,10 @@
      * can follow the example here to get that method. Just replace the
      * <code>GET</code> of the last path segment in the request URL with
      * <code>OPTIONS</code>.</p> </div> <div class="seeAlso"> </div>
->>>>>>> c0fde026
      */
     inline void SetResourceMethods(const Aws::Map<Aws::String, Method>& value) { m_resourceMethodsHasBeenSet = true; m_resourceMethods = value; }
 
     /**
-<<<<<<< HEAD
-     * <p>Map of methods for this resource, which is included only if the request uses
-     * the <b>embed</b> query option.</p>
-=======
      * <p>Gets an API resource's method of a given HTTP verb.</p> <div class="remarks">
      * <p>The resource methods are a map of methods indexed by methods' HTTP verbs
      * enabled on the resource. This method map is included in the <code>200 OK</code>
@@ -424,15 +410,10 @@
      * can follow the example here to get that method. Just replace the
      * <code>GET</code> of the last path segment in the request URL with
      * <code>OPTIONS</code>.</p> </div> <div class="seeAlso"> </div>
->>>>>>> c0fde026
      */
     inline void SetResourceMethods(Aws::Map<Aws::String, Method>&& value) { m_resourceMethodsHasBeenSet = true; m_resourceMethods = value; }
 
     /**
-<<<<<<< HEAD
-     * <p>Map of methods for this resource, which is included only if the request uses
-     * the <b>embed</b> query option.</p>
-=======
      * <p>Gets an API resource's method of a given HTTP verb.</p> <div class="remarks">
      * <p>The resource methods are a map of methods indexed by methods' HTTP verbs
      * enabled on the resource. This method map is included in the <code>200 OK</code>
@@ -505,15 +486,10 @@
      * can follow the example here to get that method. Just replace the
      * <code>GET</code> of the last path segment in the request URL with
      * <code>OPTIONS</code>.</p> </div> <div class="seeAlso"> </div>
->>>>>>> c0fde026
      */
     inline Resource& WithResourceMethods(const Aws::Map<Aws::String, Method>& value) { SetResourceMethods(value); return *this;}
 
     /**
-<<<<<<< HEAD
-     * <p>Map of methods for this resource, which is included only if the request uses
-     * the <b>embed</b> query option.</p>
-=======
      * <p>Gets an API resource's method of a given HTTP verb.</p> <div class="remarks">
      * <p>The resource methods are a map of methods indexed by methods' HTTP verbs
      * enabled on the resource. This method map is included in the <code>200 OK</code>
@@ -586,15 +562,10 @@
      * can follow the example here to get that method. Just replace the
      * <code>GET</code> of the last path segment in the request URL with
      * <code>OPTIONS</code>.</p> </div> <div class="seeAlso"> </div>
->>>>>>> c0fde026
      */
     inline Resource& WithResourceMethods(Aws::Map<Aws::String, Method>&& value) { SetResourceMethods(value); return *this;}
 
     /**
-<<<<<<< HEAD
-     * <p>Map of methods for this resource, which is included only if the request uses
-     * the <b>embed</b> query option.</p>
-=======
      * <p>Gets an API resource's method of a given HTTP verb.</p> <div class="remarks">
      * <p>The resource methods are a map of methods indexed by methods' HTTP verbs
      * enabled on the resource. This method map is included in the <code>200 OK</code>
@@ -667,15 +638,10 @@
      * can follow the example here to get that method. Just replace the
      * <code>GET</code> of the last path segment in the request URL with
      * <code>OPTIONS</code>.</p> </div> <div class="seeAlso"> </div>
->>>>>>> c0fde026
      */
     inline Resource& AddResourceMethods(const Aws::String& key, const Method& value) { m_resourceMethodsHasBeenSet = true; m_resourceMethods[key] = value; return *this; }
 
     /**
-<<<<<<< HEAD
-     * <p>Map of methods for this resource, which is included only if the request uses
-     * the <b>embed</b> query option.</p>
-=======
      * <p>Gets an API resource's method of a given HTTP verb.</p> <div class="remarks">
      * <p>The resource methods are a map of methods indexed by methods' HTTP verbs
      * enabled on the resource. This method map is included in the <code>200 OK</code>
@@ -748,15 +714,10 @@
      * can follow the example here to get that method. Just replace the
      * <code>GET</code> of the last path segment in the request URL with
      * <code>OPTIONS</code>.</p> </div> <div class="seeAlso"> </div>
->>>>>>> c0fde026
      */
     inline Resource& AddResourceMethods(Aws::String&& key, const Method& value) { m_resourceMethodsHasBeenSet = true; m_resourceMethods[key] = value; return *this; }
 
     /**
-<<<<<<< HEAD
-     * <p>Map of methods for this resource, which is included only if the request uses
-     * the <b>embed</b> query option.</p>
-=======
      * <p>Gets an API resource's method of a given HTTP verb.</p> <div class="remarks">
      * <p>The resource methods are a map of methods indexed by methods' HTTP verbs
      * enabled on the resource. This method map is included in the <code>200 OK</code>
@@ -829,15 +790,10 @@
      * can follow the example here to get that method. Just replace the
      * <code>GET</code> of the last path segment in the request URL with
      * <code>OPTIONS</code>.</p> </div> <div class="seeAlso"> </div>
->>>>>>> c0fde026
      */
     inline Resource& AddResourceMethods(const Aws::String& key, Method&& value) { m_resourceMethodsHasBeenSet = true; m_resourceMethods[key] = value; return *this; }
 
     /**
-<<<<<<< HEAD
-     * <p>Map of methods for this resource, which is included only if the request uses
-     * the <b>embed</b> query option.</p>
-=======
      * <p>Gets an API resource's method of a given HTTP verb.</p> <div class="remarks">
      * <p>The resource methods are a map of methods indexed by methods' HTTP verbs
      * enabled on the resource. This method map is included in the <code>200 OK</code>
@@ -910,15 +866,10 @@
      * can follow the example here to get that method. Just replace the
      * <code>GET</code> of the last path segment in the request URL with
      * <code>OPTIONS</code>.</p> </div> <div class="seeAlso"> </div>
->>>>>>> c0fde026
      */
     inline Resource& AddResourceMethods(Aws::String&& key, Method&& value) { m_resourceMethodsHasBeenSet = true; m_resourceMethods[key] = value; return *this; }
 
     /**
-<<<<<<< HEAD
-     * <p>Map of methods for this resource, which is included only if the request uses
-     * the <b>embed</b> query option.</p>
-=======
      * <p>Gets an API resource's method of a given HTTP verb.</p> <div class="remarks">
      * <p>The resource methods are a map of methods indexed by methods' HTTP verbs
      * enabled on the resource. This method map is included in the <code>200 OK</code>
@@ -991,15 +942,10 @@
      * can follow the example here to get that method. Just replace the
      * <code>GET</code> of the last path segment in the request URL with
      * <code>OPTIONS</code>.</p> </div> <div class="seeAlso"> </div>
->>>>>>> c0fde026
      */
     inline Resource& AddResourceMethods(const char* key, Method&& value) { m_resourceMethodsHasBeenSet = true; m_resourceMethods[key] = value; return *this; }
 
     /**
-<<<<<<< HEAD
-     * <p>Map of methods for this resource, which is included only if the request uses
-     * the <b>embed</b> query option.</p>
-=======
      * <p>Gets an API resource's method of a given HTTP verb.</p> <div class="remarks">
      * <p>The resource methods are a map of methods indexed by methods' HTTP verbs
      * enabled on the resource. This method map is included in the <code>200 OK</code>
@@ -1072,7 +1018,6 @@
      * can follow the example here to get that method. Just replace the
      * <code>GET</code> of the last path segment in the request URL with
      * <code>OPTIONS</code>.</p> </div> <div class="seeAlso"> </div>
->>>>>>> c0fde026
      */
     inline Resource& AddResourceMethods(const char* key, const Method& value) { m_resourceMethodsHasBeenSet = true; m_resourceMethods[key] = value; return *this; }
 
