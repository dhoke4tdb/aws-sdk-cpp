--- conflicted
+++ resolved
@@ -33,226 +33,170 @@
     Aws::String SerializePayload() const override;
 
     /**
-     * <p> The path to the group. For more information about paths, see <a
-     * href="http://docs.aws.amazon.com/IAM/latest/UserGuide/Using_Identifiers.html">IAM
-     * Identifiers</a> in the <i>IAM User Guide</i>.</p> <p>This parameter is optional.
-     * If it is not included, it defaults to a slash (/).</p> <p>The <a
-     * href="http://wikipedia.org/wiki/regex">regex pattern</a> for this parameter is a
-     * string of characters consisting of either a forward slash (/) by itself or a
-     * string that must begin and end with forward slashes, containing any ASCII
-     * character from the ! (\u0021) thru the DEL character (\u007F), including most
+     * <p> The path to the group. For more information about paths, see <a
+     * href="http://docs.aws.amazon.com/IAM/latest/UserGuide/Using_Identifiers.html">IAM
+     * Identifiers</a> in the <i>IAM User Guide</i>.</p> <p>This parameter is optional.
+     * If it is not included, it defaults to a slash (/).</p> <p>The <a
+     * href="http://wikipedia.org/wiki/regex">regex pattern</a> for this parameter is a
+     * string of characters consisting of either a forward slash (/) by itself or a
+     * string that must begin and end with forward slashes, containing any ASCII
+     * character from the ! (\u0021) thru the DEL character (\u007F), including most
      * punctuation characters, digits, and upper and lowercased letters.</p>
      */
     inline const Aws::String& GetPath() const{ return m_path; }
 
     /**
-     * <p> The path to the group. For more information about paths, see <a
-     * href="http://docs.aws.amazon.com/IAM/latest/UserGuide/Using_Identifiers.html">IAM
-     * Identifiers</a> in the <i>IAM User Guide</i>.</p> <p>This parameter is optional.
-     * If it is not included, it defaults to a slash (/).</p> <p>The <a
-     * href="http://wikipedia.org/wiki/regex">regex pattern</a> for this parameter is a
-     * string of characters consisting of either a forward slash (/) by itself or a
-     * string that must begin and end with forward slashes, containing any ASCII
-     * character from the ! (\u0021) thru the DEL character (\u007F), including most
+     * <p> The path to the group. For more information about paths, see <a
+     * href="http://docs.aws.amazon.com/IAM/latest/UserGuide/Using_Identifiers.html">IAM
+     * Identifiers</a> in the <i>IAM User Guide</i>.</p> <p>This parameter is optional.
+     * If it is not included, it defaults to a slash (/).</p> <p>The <a
+     * href="http://wikipedia.org/wiki/regex">regex pattern</a> for this parameter is a
+     * string of characters consisting of either a forward slash (/) by itself or a
+     * string that must begin and end with forward slashes, containing any ASCII
+     * character from the ! (\u0021) thru the DEL character (\u007F), including most
      * punctuation characters, digits, and upper and lowercased letters.</p>
      */
     inline void SetPath(const Aws::String& value) { m_pathHasBeenSet = true; m_path = value; }
 
     /**
-     * <p> The path to the group. For more information about paths, see <a
-     * href="http://docs.aws.amazon.com/IAM/latest/UserGuide/Using_Identifiers.html">IAM
-     * Identifiers</a> in the <i>IAM User Guide</i>.</p> <p>This parameter is optional.
-     * If it is not included, it defaults to a slash (/).</p> <p>The <a
-     * href="http://wikipedia.org/wiki/regex">regex pattern</a> for this parameter is a
-     * string of characters consisting of either a forward slash (/) by itself or a
-     * string that must begin and end with forward slashes, containing any ASCII
-     * character from the ! (\u0021) thru the DEL character (\u007F), including most
+     * <p> The path to the group. For more information about paths, see <a
+     * href="http://docs.aws.amazon.com/IAM/latest/UserGuide/Using_Identifiers.html">IAM
+     * Identifiers</a> in the <i>IAM User Guide</i>.</p> <p>This parameter is optional.
+     * If it is not included, it defaults to a slash (/).</p> <p>The <a
+     * href="http://wikipedia.org/wiki/regex">regex pattern</a> for this parameter is a
+     * string of characters consisting of either a forward slash (/) by itself or a
+     * string that must begin and end with forward slashes, containing any ASCII
+     * character from the ! (\u0021) thru the DEL character (\u007F), including most
      * punctuation characters, digits, and upper and lowercased letters.</p>
      */
     inline void SetPath(Aws::String&& value) { m_pathHasBeenSet = true; m_path = value; }
 
     /**
-     * <p> The path to the group. For more information about paths, see <a
-     * href="http://docs.aws.amazon.com/IAM/latest/UserGuide/Using_Identifiers.html">IAM
-     * Identifiers</a> in the <i>IAM User Guide</i>.</p> <p>This parameter is optional.
-     * If it is not included, it defaults to a slash (/).</p> <p>The <a
-     * href="http://wikipedia.org/wiki/regex">regex pattern</a> for this parameter is a
-     * string of characters consisting of either a forward slash (/) by itself or a
-     * string that must begin and end with forward slashes, containing any ASCII
-     * character from the ! (\u0021) thru the DEL character (\u007F), including most
+     * <p> The path to the group. For more information about paths, see <a
+     * href="http://docs.aws.amazon.com/IAM/latest/UserGuide/Using_Identifiers.html">IAM
+     * Identifiers</a> in the <i>IAM User Guide</i>.</p> <p>This parameter is optional.
+     * If it is not included, it defaults to a slash (/).</p> <p>The <a
+     * href="http://wikipedia.org/wiki/regex">regex pattern</a> for this parameter is a
+     * string of characters consisting of either a forward slash (/) by itself or a
+     * string that must begin and end with forward slashes, containing any ASCII
+     * character from the ! (\u0021) thru the DEL character (\u007F), including most
      * punctuation characters, digits, and upper and lowercased letters.</p>
      */
     inline void SetPath(const char* value) { m_pathHasBeenSet = true; m_path.assign(value); }
 
     /**
-     * <p> The path to the group. For more information about paths, see <a
-     * href="http://docs.aws.amazon.com/IAM/latest/UserGuide/Using_Identifiers.html">IAM
-     * Identifiers</a> in the <i>IAM User Guide</i>.</p> <p>This parameter is optional.
-     * If it is not included, it defaults to a slash (/).</p> <p>The <a
-     * href="http://wikipedia.org/wiki/regex">regex pattern</a> for this parameter is a
-     * string of characters consisting of either a forward slash (/) by itself or a
-     * string that must begin and end with forward slashes, containing any ASCII
-     * character from the ! (\u0021) thru the DEL character (\u007F), including most
+     * <p> The path to the group. For more information about paths, see <a
+     * href="http://docs.aws.amazon.com/IAM/latest/UserGuide/Using_Identifiers.html">IAM
+     * Identifiers</a> in the <i>IAM User Guide</i>.</p> <p>This parameter is optional.
+     * If it is not included, it defaults to a slash (/).</p> <p>The <a
+     * href="http://wikipedia.org/wiki/regex">regex pattern</a> for this parameter is a
+     * string of characters consisting of either a forward slash (/) by itself or a
+     * string that must begin and end with forward slashes, containing any ASCII
+     * character from the ! (\u0021) thru the DEL character (\u007F), including most
      * punctuation characters, digits, and upper and lowercased letters.</p>
      */
     inline CreateGroupRequest& WithPath(const Aws::String& value) { SetPath(value); return *this;}
 
     /**
-     * <p> The path to the group. For more information about paths, see <a
-     * href="http://docs.aws.amazon.com/IAM/latest/UserGuide/Using_Identifiers.html">IAM
-     * Identifiers</a> in the <i>IAM User Guide</i>.</p> <p>This parameter is optional.
-     * If it is not included, it defaults to a slash (/).</p> <p>The <a
-     * href="http://wikipedia.org/wiki/regex">regex pattern</a> for this parameter is a
-     * string of characters consisting of either a forward slash (/) by itself or a
-     * string that must begin and end with forward slashes, containing any ASCII
-     * character from the ! (\u0021) thru the DEL character (\u007F), including most
+     * <p> The path to the group. For more information about paths, see <a
+     * href="http://docs.aws.amazon.com/IAM/latest/UserGuide/Using_Identifiers.html">IAM
+     * Identifiers</a> in the <i>IAM User Guide</i>.</p> <p>This parameter is optional.
+     * If it is not included, it defaults to a slash (/).</p> <p>The <a
+     * href="http://wikipedia.org/wiki/regex">regex pattern</a> for this parameter is a
+     * string of characters consisting of either a forward slash (/) by itself or a
+     * string that must begin and end with forward slashes, containing any ASCII
+     * character from the ! (\u0021) thru the DEL character (\u007F), including most
      * punctuation characters, digits, and upper and lowercased letters.</p>
      */
     inline CreateGroupRequest& WithPath(Aws::String&& value) { SetPath(value); return *this;}
 
     /**
-     * <p> The path to the group. For more information about paths, see <a
-     * href="http://docs.aws.amazon.com/IAM/latest/UserGuide/Using_Identifiers.html">IAM
-     * Identifiers</a> in the <i>IAM User Guide</i>.</p> <p>This parameter is optional.
-     * If it is not included, it defaults to a slash (/).</p> <p>The <a
-     * href="http://wikipedia.org/wiki/regex">regex pattern</a> for this parameter is a
-     * string of characters consisting of either a forward slash (/) by itself or a
-     * string that must begin and end with forward slashes, containing any ASCII
-     * character from the ! (\u0021) thru the DEL character (\u007F), including most
+     * <p> The path to the group. For more information about paths, see <a
+     * href="http://docs.aws.amazon.com/IAM/latest/UserGuide/Using_Identifiers.html">IAM
+     * Identifiers</a> in the <i>IAM User Guide</i>.</p> <p>This parameter is optional.
+     * If it is not included, it defaults to a slash (/).</p> <p>The <a
+     * href="http://wikipedia.org/wiki/regex">regex pattern</a> for this parameter is a
+     * string of characters consisting of either a forward slash (/) by itself or a
+     * string that must begin and end with forward slashes, containing any ASCII
+     * character from the ! (\u0021) thru the DEL character (\u007F), including most
      * punctuation characters, digits, and upper and lowercased letters.</p>
      */
     inline CreateGroupRequest& WithPath(const char* value) { SetPath(value); return *this;}
 
     /**
-<<<<<<< HEAD
-     * <p>The name of the group to create. Do not include the path in this value.</p>
-     * <p>The <a href="http://wikipedia.org/wiki/regex">regex pattern</a> for this
-     * parameter is a string of characters consisting of upper and lowercase
-     * alphanumeric characters with no spaces. You can also include any of the
-     * following characters: =,.@-</p>
-=======
-     * <p>The name of the group to create. Do not include the path in this value.</p>
-     * <p>The <a href="http://wikipedia.org/wiki/regex">regex pattern</a> for this
-     * parameter is a string of characters consisting of upper and lowercase
-     * alphanumeric characters with no spaces. You can also include any of the
-     * following characters: =,.@-. The group name must be unique within the account.
-     * Group names are not distinguished by case. For example, you cannot create groups
-     * named both "ADMINS" and "admins".</p>
->>>>>>> c0fde026
+     * <p>The name of the group to create. Do not include the path in this value.</p>
+     * <p>The <a href="http://wikipedia.org/wiki/regex">regex pattern</a> for this
+     * parameter is a string of characters consisting of upper and lowercase
+     * alphanumeric characters with no spaces. You can also include any of the
+     * following characters: =,.@-. The group name must be unique within the account.
+     * Group names are not distinguished by case. For example, you cannot create groups
+     * named both "ADMINS" and "admins".</p>
      */
     inline const Aws::String& GetGroupName() const{ return m_groupName; }
 
     /**
-<<<<<<< HEAD
-     * <p>The name of the group to create. Do not include the path in this value.</p>
-     * <p>The <a href="http://wikipedia.org/wiki/regex">regex pattern</a> for this
-     * parameter is a string of characters consisting of upper and lowercase
-     * alphanumeric characters with no spaces. You can also include any of the
-     * following characters: =,.@-</p>
-=======
-     * <p>The name of the group to create. Do not include the path in this value.</p>
-     * <p>The <a href="http://wikipedia.org/wiki/regex">regex pattern</a> for this
-     * parameter is a string of characters consisting of upper and lowercase
-     * alphanumeric characters with no spaces. You can also include any of the
-     * following characters: =,.@-. The group name must be unique within the account.
-     * Group names are not distinguished by case. For example, you cannot create groups
-     * named both "ADMINS" and "admins".</p>
->>>>>>> c0fde026
+     * <p>The name of the group to create. Do not include the path in this value.</p>
+     * <p>The <a href="http://wikipedia.org/wiki/regex">regex pattern</a> for this
+     * parameter is a string of characters consisting of upper and lowercase
+     * alphanumeric characters with no spaces. You can also include any of the
+     * following characters: =,.@-. The group name must be unique within the account.
+     * Group names are not distinguished by case. For example, you cannot create groups
+     * named both "ADMINS" and "admins".</p>
      */
     inline void SetGroupName(const Aws::String& value) { m_groupNameHasBeenSet = true; m_groupName = value; }
 
     /**
-<<<<<<< HEAD
-     * <p>The name of the group to create. Do not include the path in this value.</p>
-     * <p>The <a href="http://wikipedia.org/wiki/regex">regex pattern</a> for this
-     * parameter is a string of characters consisting of upper and lowercase
-     * alphanumeric characters with no spaces. You can also include any of the
-     * following characters: =,.@-</p>
-=======
-     * <p>The name of the group to create. Do not include the path in this value.</p>
-     * <p>The <a href="http://wikipedia.org/wiki/regex">regex pattern</a> for this
-     * parameter is a string of characters consisting of upper and lowercase
-     * alphanumeric characters with no spaces. You can also include any of the
-     * following characters: =,.@-. The group name must be unique within the account.
-     * Group names are not distinguished by case. For example, you cannot create groups
-     * named both "ADMINS" and "admins".</p>
->>>>>>> c0fde026
+     * <p>The name of the group to create. Do not include the path in this value.</p>
+     * <p>The <a href="http://wikipedia.org/wiki/regex">regex pattern</a> for this
+     * parameter is a string of characters consisting of upper and lowercase
+     * alphanumeric characters with no spaces. You can also include any of the
+     * following characters: =,.@-. The group name must be unique within the account.
+     * Group names are not distinguished by case. For example, you cannot create groups
+     * named both "ADMINS" and "admins".</p>
      */
     inline void SetGroupName(Aws::String&& value) { m_groupNameHasBeenSet = true; m_groupName = value; }
 
     /**
-<<<<<<< HEAD
-     * <p>The name of the group to create. Do not include the path in this value.</p>
-     * <p>The <a href="http://wikipedia.org/wiki/regex">regex pattern</a> for this
-     * parameter is a string of characters consisting of upper and lowercase
-     * alphanumeric characters with no spaces. You can also include any of the
-     * following characters: =,.@-</p>
-=======
-     * <p>The name of the group to create. Do not include the path in this value.</p>
-     * <p>The <a href="http://wikipedia.org/wiki/regex">regex pattern</a> for this
-     * parameter is a string of characters consisting of upper and lowercase
-     * alphanumeric characters with no spaces. You can also include any of the
-     * following characters: =,.@-. The group name must be unique within the account.
-     * Group names are not distinguished by case. For example, you cannot create groups
-     * named both "ADMINS" and "admins".</p>
->>>>>>> c0fde026
+     * <p>The name of the group to create. Do not include the path in this value.</p>
+     * <p>The <a href="http://wikipedia.org/wiki/regex">regex pattern</a> for this
+     * parameter is a string of characters consisting of upper and lowercase
+     * alphanumeric characters with no spaces. You can also include any of the
+     * following characters: =,.@-. The group name must be unique within the account.
+     * Group names are not distinguished by case. For example, you cannot create groups
+     * named both "ADMINS" and "admins".</p>
      */
     inline void SetGroupName(const char* value) { m_groupNameHasBeenSet = true; m_groupName.assign(value); }
 
     /**
-<<<<<<< HEAD
-     * <p>The name of the group to create. Do not include the path in this value.</p>
-     * <p>The <a href="http://wikipedia.org/wiki/regex">regex pattern</a> for this
-     * parameter is a string of characters consisting of upper and lowercase
-     * alphanumeric characters with no spaces. You can also include any of the
-     * following characters: =,.@-</p>
-=======
-     * <p>The name of the group to create. Do not include the path in this value.</p>
-     * <p>The <a href="http://wikipedia.org/wiki/regex">regex pattern</a> for this
-     * parameter is a string of characters consisting of upper and lowercase
-     * alphanumeric characters with no spaces. You can also include any of the
-     * following characters: =,.@-. The group name must be unique within the account.
-     * Group names are not distinguished by case. For example, you cannot create groups
-     * named both "ADMINS" and "admins".</p>
->>>>>>> c0fde026
+     * <p>The name of the group to create. Do not include the path in this value.</p>
+     * <p>The <a href="http://wikipedia.org/wiki/regex">regex pattern</a> for this
+     * parameter is a string of characters consisting of upper and lowercase
+     * alphanumeric characters with no spaces. You can also include any of the
+     * following characters: =,.@-. The group name must be unique within the account.
+     * Group names are not distinguished by case. For example, you cannot create groups
+     * named both "ADMINS" and "admins".</p>
      */
     inline CreateGroupRequest& WithGroupName(const Aws::String& value) { SetGroupName(value); return *this;}
 
     /**
-<<<<<<< HEAD
-     * <p>The name of the group to create. Do not include the path in this value.</p>
-     * <p>The <a href="http://wikipedia.org/wiki/regex">regex pattern</a> for this
-     * parameter is a string of characters consisting of upper and lowercase
-     * alphanumeric characters with no spaces. You can also include any of the
-     * following characters: =,.@-</p>
-=======
-     * <p>The name of the group to create. Do not include the path in this value.</p>
-     * <p>The <a href="http://wikipedia.org/wiki/regex">regex pattern</a> for this
-     * parameter is a string of characters consisting of upper and lowercase
-     * alphanumeric characters with no spaces. You can also include any of the
-     * following characters: =,.@-. The group name must be unique within the account.
-     * Group names are not distinguished by case. For example, you cannot create groups
-     * named both "ADMINS" and "admins".</p>
->>>>>>> c0fde026
+     * <p>The name of the group to create. Do not include the path in this value.</p>
+     * <p>The <a href="http://wikipedia.org/wiki/regex">regex pattern</a> for this
+     * parameter is a string of characters consisting of upper and lowercase
+     * alphanumeric characters with no spaces. You can also include any of the
+     * following characters: =,.@-. The group name must be unique within the account.
+     * Group names are not distinguished by case. For example, you cannot create groups
+     * named both "ADMINS" and "admins".</p>
      */
     inline CreateGroupRequest& WithGroupName(Aws::String&& value) { SetGroupName(value); return *this;}
 
     /**
-<<<<<<< HEAD
-     * <p>The name of the group to create. Do not include the path in this value.</p>
-     * <p>The <a href="http://wikipedia.org/wiki/regex">regex pattern</a> for this
-     * parameter is a string of characters consisting of upper and lowercase
-     * alphanumeric characters with no spaces. You can also include any of the
-     * following characters: =,.@-</p>
-=======
-     * <p>The name of the group to create. Do not include the path in this value.</p>
-     * <p>The <a href="http://wikipedia.org/wiki/regex">regex pattern</a> for this
-     * parameter is a string of characters consisting of upper and lowercase
-     * alphanumeric characters with no spaces. You can also include any of the
-     * following characters: =,.@-. The group name must be unique within the account.
-     * Group names are not distinguished by case. For example, you cannot create groups
-     * named both "ADMINS" and "admins".</p>
->>>>>>> c0fde026
+     * <p>The name of the group to create. Do not include the path in this value.</p>
+     * <p>The <a href="http://wikipedia.org/wiki/regex">regex pattern</a> for this
+     * parameter is a string of characters consisting of upper and lowercase
+     * alphanumeric characters with no spaces. You can also include any of the
+     * following characters: =,.@-. The group name must be unique within the account.
+     * Group names are not distinguished by case. For example, you cannot create groups
+     * named both "ADMINS" and "admins".</p>
      */
     inline CreateGroupRequest& WithGroupName(const char* value) { SetGroupName(value); return *this;}
 
