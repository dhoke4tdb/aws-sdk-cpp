﻿/*
* Copyright 2010-2016 Amazon.com, Inc. or its affiliates. All Rights Reserved.
*
* Licensed under the Apache License, Version 2.0 (the "License").
* You may not use this file except in compliance with the License.
* A copy of the License is located at
*
*  http://aws.amazon.com/apache2.0
*
* or in the "license" file accompanying this file. This file is distributed
* on an "AS IS" BASIS, WITHOUT WARRANTIES OR CONDITIONS OF ANY KIND, either
* express or implied. See the License for the specific language governing
* permissions and limitations under the License.
*/
#pragma once
#include <aws/workspaces/WorkSpaces_EXPORTS.h>
#include <aws/workspaces/WorkSpacesErrors.h>
#include <aws/core/client/AWSError.h>
#include <aws/core/client/ClientConfiguration.h>
#include <aws/core/client/AWSClient.h>
#include <aws/core/utils/memory/stl/AWSString.h>
#include <aws/core/utils/json/JsonSerializer.h>
#include <aws/workspaces/model/CreateTagsResult.h>
#include <aws/workspaces/model/CreateWorkspacesResult.h>
#include <aws/workspaces/model/DeleteTagsResult.h>
#include <aws/workspaces/model/DescribeTagsResult.h>
#include <aws/workspaces/model/DescribeWorkspaceBundlesResult.h>
#include <aws/workspaces/model/DescribeWorkspaceDirectoriesResult.h>
#include <aws/workspaces/model/DescribeWorkspacesResult.h>
#include <aws/workspaces/model/DescribeWorkspacesConnectionStatusResult.h>
#include <aws/workspaces/model/ModifyWorkspacePropertiesResult.h>
#include <aws/workspaces/model/RebootWorkspacesResult.h>
#include <aws/workspaces/model/RebuildWorkspacesResult.h>
#include <aws/workspaces/model/StartWorkspacesResult.h>
#include <aws/workspaces/model/StopWorkspacesResult.h>
#include <aws/workspaces/model/TerminateWorkspacesResult.h>
#include <aws/core/client/AsyncCallerContext.h>
#include <aws/core/http/HttpTypes.h>
#include <future>
#include <functional>

namespace Aws
{

namespace Http
{
  class HttpClient;
  class HttpClientFactory;
} // namespace Http

namespace Utils
{
  template< typename R, typename E> class Outcome;

namespace Threading
{
  class Executor;
} // namespace Threading

namespace Json
{
  class JsonValue;
} // namespace Json
} // namespace Utils

namespace Auth
{
  class AWSCredentials;
  class AWSCredentialsProvider;
} // namespace Auth

namespace Client
{
  class RetryStrategy;
} // namespace Client

namespace WorkSpaces
{

namespace Model
{
        class CreateTagsRequest;
        class CreateWorkspacesRequest;
        class DeleteTagsRequest;
        class DescribeTagsRequest;
        class DescribeWorkspaceBundlesRequest;
        class DescribeWorkspaceDirectoriesRequest;
        class DescribeWorkspacesRequest;
        class DescribeWorkspacesConnectionStatusRequest;
        class ModifyWorkspacePropertiesRequest;
        class RebootWorkspacesRequest;
        class RebuildWorkspacesRequest;
        class StartWorkspacesRequest;
        class StopWorkspacesRequest;
        class TerminateWorkspacesRequest;

        typedef Aws::Utils::Outcome<CreateTagsResult, Aws::Client::AWSError<WorkSpacesErrors>> CreateTagsOutcome;
        typedef Aws::Utils::Outcome<CreateWorkspacesResult, Aws::Client::AWSError<WorkSpacesErrors>> CreateWorkspacesOutcome;
        typedef Aws::Utils::Outcome<DeleteTagsResult, Aws::Client::AWSError<WorkSpacesErrors>> DeleteTagsOutcome;
        typedef Aws::Utils::Outcome<DescribeTagsResult, Aws::Client::AWSError<WorkSpacesErrors>> DescribeTagsOutcome;
        typedef Aws::Utils::Outcome<DescribeWorkspaceBundlesResult, Aws::Client::AWSError<WorkSpacesErrors>> DescribeWorkspaceBundlesOutcome;
        typedef Aws::Utils::Outcome<DescribeWorkspaceDirectoriesResult, Aws::Client::AWSError<WorkSpacesErrors>> DescribeWorkspaceDirectoriesOutcome;
        typedef Aws::Utils::Outcome<DescribeWorkspacesResult, Aws::Client::AWSError<WorkSpacesErrors>> DescribeWorkspacesOutcome;
        typedef Aws::Utils::Outcome<DescribeWorkspacesConnectionStatusResult, Aws::Client::AWSError<WorkSpacesErrors>> DescribeWorkspacesConnectionStatusOutcome;
        typedef Aws::Utils::Outcome<ModifyWorkspacePropertiesResult, Aws::Client::AWSError<WorkSpacesErrors>> ModifyWorkspacePropertiesOutcome;
        typedef Aws::Utils::Outcome<RebootWorkspacesResult, Aws::Client::AWSError<WorkSpacesErrors>> RebootWorkspacesOutcome;
        typedef Aws::Utils::Outcome<RebuildWorkspacesResult, Aws::Client::AWSError<WorkSpacesErrors>> RebuildWorkspacesOutcome;
        typedef Aws::Utils::Outcome<StartWorkspacesResult, Aws::Client::AWSError<WorkSpacesErrors>> StartWorkspacesOutcome;
        typedef Aws::Utils::Outcome<StopWorkspacesResult, Aws::Client::AWSError<WorkSpacesErrors>> StopWorkspacesOutcome;
        typedef Aws::Utils::Outcome<TerminateWorkspacesResult, Aws::Client::AWSError<WorkSpacesErrors>> TerminateWorkspacesOutcome;

        typedef std::future<CreateTagsOutcome> CreateTagsOutcomeCallable;
        typedef std::future<CreateWorkspacesOutcome> CreateWorkspacesOutcomeCallable;
        typedef std::future<DeleteTagsOutcome> DeleteTagsOutcomeCallable;
        typedef std::future<DescribeTagsOutcome> DescribeTagsOutcomeCallable;
        typedef std::future<DescribeWorkspaceBundlesOutcome> DescribeWorkspaceBundlesOutcomeCallable;
        typedef std::future<DescribeWorkspaceDirectoriesOutcome> DescribeWorkspaceDirectoriesOutcomeCallable;
        typedef std::future<DescribeWorkspacesOutcome> DescribeWorkspacesOutcomeCallable;
        typedef std::future<DescribeWorkspacesConnectionStatusOutcome> DescribeWorkspacesConnectionStatusOutcomeCallable;
        typedef std::future<ModifyWorkspacePropertiesOutcome> ModifyWorkspacePropertiesOutcomeCallable;
        typedef std::future<RebootWorkspacesOutcome> RebootWorkspacesOutcomeCallable;
        typedef std::future<RebuildWorkspacesOutcome> RebuildWorkspacesOutcomeCallable;
        typedef std::future<StartWorkspacesOutcome> StartWorkspacesOutcomeCallable;
        typedef std::future<StopWorkspacesOutcome> StopWorkspacesOutcomeCallable;
        typedef std::future<TerminateWorkspacesOutcome> TerminateWorkspacesOutcomeCallable;
} // namespace Model

  class WorkSpacesClient;

    typedef std::function<void(const WorkSpacesClient*, const Model::CreateTagsRequest&, const Model::CreateTagsOutcome&, const std::shared_ptr<const Aws::Client::AsyncCallerContext>&) > CreateTagsResponseReceivedHandler;
    typedef std::function<void(const WorkSpacesClient*, const Model::CreateWorkspacesRequest&, const Model::CreateWorkspacesOutcome&, const std::shared_ptr<const Aws::Client::AsyncCallerContext>&) > CreateWorkspacesResponseReceivedHandler;
    typedef std::function<void(const WorkSpacesClient*, const Model::DeleteTagsRequest&, const Model::DeleteTagsOutcome&, const std::shared_ptr<const Aws::Client::AsyncCallerContext>&) > DeleteTagsResponseReceivedHandler;
    typedef std::function<void(const WorkSpacesClient*, const Model::DescribeTagsRequest&, const Model::DescribeTagsOutcome&, const std::shared_ptr<const Aws::Client::AsyncCallerContext>&) > DescribeTagsResponseReceivedHandler;
    typedef std::function<void(const WorkSpacesClient*, const Model::DescribeWorkspaceBundlesRequest&, const Model::DescribeWorkspaceBundlesOutcome&, const std::shared_ptr<const Aws::Client::AsyncCallerContext>&) > DescribeWorkspaceBundlesResponseReceivedHandler;
    typedef std::function<void(const WorkSpacesClient*, const Model::DescribeWorkspaceDirectoriesRequest&, const Model::DescribeWorkspaceDirectoriesOutcome&, const std::shared_ptr<const Aws::Client::AsyncCallerContext>&) > DescribeWorkspaceDirectoriesResponseReceivedHandler;
    typedef std::function<void(const WorkSpacesClient*, const Model::DescribeWorkspacesRequest&, const Model::DescribeWorkspacesOutcome&, const std::shared_ptr<const Aws::Client::AsyncCallerContext>&) > DescribeWorkspacesResponseReceivedHandler;
    typedef std::function<void(const WorkSpacesClient*, const Model::DescribeWorkspacesConnectionStatusRequest&, const Model::DescribeWorkspacesConnectionStatusOutcome&, const std::shared_ptr<const Aws::Client::AsyncCallerContext>&) > DescribeWorkspacesConnectionStatusResponseReceivedHandler;
    typedef std::function<void(const WorkSpacesClient*, const Model::ModifyWorkspacePropertiesRequest&, const Model::ModifyWorkspacePropertiesOutcome&, const std::shared_ptr<const Aws::Client::AsyncCallerContext>&) > ModifyWorkspacePropertiesResponseReceivedHandler;
    typedef std::function<void(const WorkSpacesClient*, const Model::RebootWorkspacesRequest&, const Model::RebootWorkspacesOutcome&, const std::shared_ptr<const Aws::Client::AsyncCallerContext>&) > RebootWorkspacesResponseReceivedHandler;
    typedef std::function<void(const WorkSpacesClient*, const Model::RebuildWorkspacesRequest&, const Model::RebuildWorkspacesOutcome&, const std::shared_ptr<const Aws::Client::AsyncCallerContext>&) > RebuildWorkspacesResponseReceivedHandler;
    typedef std::function<void(const WorkSpacesClient*, const Model::StartWorkspacesRequest&, const Model::StartWorkspacesOutcome&, const std::shared_ptr<const Aws::Client::AsyncCallerContext>&) > StartWorkspacesResponseReceivedHandler;
    typedef std::function<void(const WorkSpacesClient*, const Model::StopWorkspacesRequest&, const Model::StopWorkspacesOutcome&, const std::shared_ptr<const Aws::Client::AsyncCallerContext>&) > StopWorkspacesResponseReceivedHandler;
    typedef std::function<void(const WorkSpacesClient*, const Model::TerminateWorkspacesRequest&, const Model::TerminateWorkspacesOutcome&, const std::shared_ptr<const Aws::Client::AsyncCallerContext>&) > TerminateWorkspacesResponseReceivedHandler;

  /**
<<<<<<< HEAD
   * <fullname>Amazon WorkSpaces Service</fullname> <p>This is the <i>Amazon
   * WorkSpaces API Reference</i>. This guide provides detailed information about
   * Amazon WorkSpaces operations, data types, parameters, and errors.</p>
=======
   * <fullname>Amazon WorkSpaces Service</fullname> <p>This reference provides
   * detailed information about the Amazon WorkSpaces operations.</p>
>>>>>>> c0fde026
   */
  class AWS_WORKSPACES_API WorkSpacesClient : public Aws::Client::AWSJsonClient
  {
    public:
      typedef Aws::Client::AWSJsonClient BASECLASS;

       /**
        * Initializes client to use DefaultCredentialProviderChain, with default http client factory, and optional client config. If client config
        * is not specified, it will be initialized to default values.
        */
        WorkSpacesClient(const Client::ClientConfiguration& clientConfiguration = Client::ClientConfiguration());

       /**
        * Initializes client to use SimpleAWSCredentialsProvider, with default http client factory, and optional client config. If client config
        * is not specified, it will be initialized to default values.
        */
        WorkSpacesClient(const Auth::AWSCredentials& credentials, const Client::ClientConfiguration& clientConfiguration = Client::ClientConfiguration());

       /**
        * Initializes client to use specified credentials provider with specified client config. If http client factory is not supplied,
        * the default http client factory will be used
        */
        WorkSpacesClient(const std::shared_ptr<Auth::AWSCredentialsProvider>& credentialsProvider,
            const Client::ClientConfiguration& clientConfiguration = Client::ClientConfiguration());

        virtual ~WorkSpacesClient();

        /**
         * <p>Creates tags for a WorkSpace.</p>
         */
        virtual Model::CreateTagsOutcome CreateTags(const Model::CreateTagsRequest& request) const;

        /**
         * <p>Creates tags for a WorkSpace.</p>
         *
         * returns a future to the operation so that it can be executed in parallel to other requests.
         */
        virtual Model::CreateTagsOutcomeCallable CreateTagsCallable(const Model::CreateTagsRequest& request) const;

        /**
         * <p>Creates tags for a WorkSpace.</p>
         *
         * Queues the request into a thread executor and triggers associated callback when operation has finished.
         */
        virtual void CreateTagsAsync(const Model::CreateTagsRequest& request, const CreateTagsResponseReceivedHandler& handler, const std::shared_ptr<const Aws::Client::AsyncCallerContext>& context = nullptr) const;

        /**
         * <p>Creates one or more WorkSpaces.</p> <note> <p>This operation is asynchronous
         * and returns before the WorkSpaces are created.</p> </note>
         */
        virtual Model::CreateWorkspacesOutcome CreateWorkspaces(const Model::CreateWorkspacesRequest& request) const;

        /**
         * <p>Creates one or more WorkSpaces.</p> <note> <p>This operation is asynchronous
         * and returns before the WorkSpaces are created.</p> </note>
         *
         * returns a future to the operation so that it can be executed in parallel to other requests.
         */
        virtual Model::CreateWorkspacesOutcomeCallable CreateWorkspacesCallable(const Model::CreateWorkspacesRequest& request) const;

        /**
         * <p>Creates one or more WorkSpaces.</p> <note> <p>This operation is asynchronous
         * and returns before the WorkSpaces are created.</p> </note>
         *
         * Queues the request into a thread executor and triggers associated callback when operation has finished.
         */
        virtual void CreateWorkspacesAsync(const Model::CreateWorkspacesRequest& request, const CreateWorkspacesResponseReceivedHandler& handler, const std::shared_ptr<const Aws::Client::AsyncCallerContext>& context = nullptr) const;

        /**
         * <p>Deletes tags from a WorkSpace.</p>
         */
        virtual Model::DeleteTagsOutcome DeleteTags(const Model::DeleteTagsRequest& request) const;

        /**
         * <p>Deletes tags from a WorkSpace.</p>
         *
         * returns a future to the operation so that it can be executed in parallel to other requests.
         */
        virtual Model::DeleteTagsOutcomeCallable DeleteTagsCallable(const Model::DeleteTagsRequest& request) const;

        /**
         * <p>Deletes tags from a WorkSpace.</p>
         *
         * Queues the request into a thread executor and triggers associated callback when operation has finished.
         */
        virtual void DeleteTagsAsync(const Model::DeleteTagsRequest& request, const DeleteTagsResponseReceivedHandler& handler, const std::shared_ptr<const Aws::Client::AsyncCallerContext>& context = nullptr) const;

        /**
         * <p>Describes tags for a WorkSpace.</p>
         */
        virtual Model::DescribeTagsOutcome DescribeTags(const Model::DescribeTagsRequest& request) const;

        /**
         * <p>Describes tags for a WorkSpace.</p>
         *
         * returns a future to the operation so that it can be executed in parallel to other requests.
         */
        virtual Model::DescribeTagsOutcomeCallable DescribeTagsCallable(const Model::DescribeTagsRequest& request) const;

        /**
         * <p>Describes tags for a WorkSpace.</p>
         *
         * Queues the request into a thread executor and triggers associated callback when operation has finished.
         */
        virtual void DescribeTagsAsync(const Model::DescribeTagsRequest& request, const DescribeTagsResponseReceivedHandler& handler, const std::shared_ptr<const Aws::Client::AsyncCallerContext>& context = nullptr) const;

        /**
         * <p>Obtains information about the WorkSpace bundles that are available to your
         * account in the specified region.</p> <p>You can filter the results with either
         * the <code>BundleIds</code> parameter, or the <code>Owner</code> parameter, but
         * not both.</p> <p>This operation supports pagination with the use of the
         * <code>NextToken</code> request and response parameters. If more results are
         * available, the <code>NextToken</code> response member contains a token that you
         * pass in the next call to this operation to retrieve the next set of items.</p>
         */
        virtual Model::DescribeWorkspaceBundlesOutcome DescribeWorkspaceBundles(const Model::DescribeWorkspaceBundlesRequest& request) const;

        /**
         * <p>Obtains information about the WorkSpace bundles that are available to your
         * account in the specified region.</p> <p>You can filter the results with either
         * the <code>BundleIds</code> parameter, or the <code>Owner</code> parameter, but
         * not both.</p> <p>This operation supports pagination with the use of the
         * <code>NextToken</code> request and response parameters. If more results are
         * available, the <code>NextToken</code> response member contains a token that you
         * pass in the next call to this operation to retrieve the next set of items.</p>
         *
         * returns a future to the operation so that it can be executed in parallel to other requests.
         */
        virtual Model::DescribeWorkspaceBundlesOutcomeCallable DescribeWorkspaceBundlesCallable(const Model::DescribeWorkspaceBundlesRequest& request) const;

        /**
         * <p>Obtains information about the WorkSpace bundles that are available to your
         * account in the specified region.</p> <p>You can filter the results with either
         * the <code>BundleIds</code> parameter, or the <code>Owner</code> parameter, but
         * not both.</p> <p>This operation supports pagination with the use of the
         * <code>NextToken</code> request and response parameters. If more results are
         * available, the <code>NextToken</code> response member contains a token that you
         * pass in the next call to this operation to retrieve the next set of items.</p>
         *
         * Queues the request into a thread executor and triggers associated callback when operation has finished.
         */
        virtual void DescribeWorkspaceBundlesAsync(const Model::DescribeWorkspaceBundlesRequest& request, const DescribeWorkspaceBundlesResponseReceivedHandler& handler, const std::shared_ptr<const Aws::Client::AsyncCallerContext>& context = nullptr) const;

        /**
         * <p>Retrieves information about the AWS Directory Service directories in the
         * region that are registered with Amazon WorkSpaces and are available to your
         * account.</p> <p>This operation supports pagination with the use of the
         * <code>NextToken</code> request and response parameters. If more results are
         * available, the <code>NextToken</code> response member contains a token that you
         * pass in the next call to this operation to retrieve the next set of items.</p>
         */
        virtual Model::DescribeWorkspaceDirectoriesOutcome DescribeWorkspaceDirectories(const Model::DescribeWorkspaceDirectoriesRequest& request) const;

        /**
         * <p>Retrieves information about the AWS Directory Service directories in the
         * region that are registered with Amazon WorkSpaces and are available to your
         * account.</p> <p>This operation supports pagination with the use of the
         * <code>NextToken</code> request and response parameters. If more results are
         * available, the <code>NextToken</code> response member contains a token that you
         * pass in the next call to this operation to retrieve the next set of items.</p>
         *
         * returns a future to the operation so that it can be executed in parallel to other requests.
         */
        virtual Model::DescribeWorkspaceDirectoriesOutcomeCallable DescribeWorkspaceDirectoriesCallable(const Model::DescribeWorkspaceDirectoriesRequest& request) const;

        /**
         * <p>Retrieves information about the AWS Directory Service directories in the
         * region that are registered with Amazon WorkSpaces and are available to your
         * account.</p> <p>This operation supports pagination with the use of the
         * <code>NextToken</code> request and response parameters. If more results are
         * available, the <code>NextToken</code> response member contains a token that you
         * pass in the next call to this operation to retrieve the next set of items.</p>
         *
         * Queues the request into a thread executor and triggers associated callback when operation has finished.
         */
        virtual void DescribeWorkspaceDirectoriesAsync(const Model::DescribeWorkspaceDirectoriesRequest& request, const DescribeWorkspaceDirectoriesResponseReceivedHandler& handler, const std::shared_ptr<const Aws::Client::AsyncCallerContext>& context = nullptr) const;

        /**
<<<<<<< HEAD
         * <p>Obtains information about the specified WorkSpaces. </p> <p>Only one of the
         * filter parameters, such as <code>BundleId</code>, <code>DirectoryId</code>, or
         * <code>WorkspaceIds</code>, can be specified at a time.</p> <p>This operation
         * supports pagination with the use of the <code>NextToken</code> request and
         * response parameters. If more results are available, the <code>NextToken</code>
         * response member contains a token that you pass in the next call to this
=======
         * <p>Obtains information about the specified WorkSpaces.</p> <p>Only one of the
         * filter parameters, such as <code>BundleId</code>, <code>DirectoryId</code>, or
         * <code>WorkspaceIds</code>, can be specified at a time.</p> <p>This operation
         * supports pagination with the use of the <code>NextToken</code> request and
         * response parameters. If more results are available, the <code>NextToken</code>
         * response member contains a token that you pass in the next call to this
>>>>>>> c0fde026
         * operation to retrieve the next set of items.</p>
         */
        virtual Model::DescribeWorkspacesOutcome DescribeWorkspaces(const Model::DescribeWorkspacesRequest& request) const;

        /**
<<<<<<< HEAD
         * <p>Obtains information about the specified WorkSpaces. </p> <p>Only one of the
         * filter parameters, such as <code>BundleId</code>, <code>DirectoryId</code>, or
         * <code>WorkspaceIds</code>, can be specified at a time.</p> <p>This operation
         * supports pagination with the use of the <code>NextToken</code> request and
         * response parameters. If more results are available, the <code>NextToken</code>
         * response member contains a token that you pass in the next call to this
=======
         * <p>Obtains information about the specified WorkSpaces.</p> <p>Only one of the
         * filter parameters, such as <code>BundleId</code>, <code>DirectoryId</code>, or
         * <code>WorkspaceIds</code>, can be specified at a time.</p> <p>This operation
         * supports pagination with the use of the <code>NextToken</code> request and
         * response parameters. If more results are available, the <code>NextToken</code>
         * response member contains a token that you pass in the next call to this
>>>>>>> c0fde026
         * operation to retrieve the next set of items.</p>
         *
         * returns a future to the operation so that it can be executed in parallel to other requests.
         */
        virtual Model::DescribeWorkspacesOutcomeCallable DescribeWorkspacesCallable(const Model::DescribeWorkspacesRequest& request) const;

        /**
<<<<<<< HEAD
         * <p>Obtains information about the specified WorkSpaces. </p> <p>Only one of the
         * filter parameters, such as <code>BundleId</code>, <code>DirectoryId</code>, or
         * <code>WorkspaceIds</code>, can be specified at a time.</p> <p>This operation
         * supports pagination with the use of the <code>NextToken</code> request and
         * response parameters. If more results are available, the <code>NextToken</code>
         * response member contains a token that you pass in the next call to this
=======
         * <p>Obtains information about the specified WorkSpaces.</p> <p>Only one of the
         * filter parameters, such as <code>BundleId</code>, <code>DirectoryId</code>, or
         * <code>WorkspaceIds</code>, can be specified at a time.</p> <p>This operation
         * supports pagination with the use of the <code>NextToken</code> request and
         * response parameters. If more results are available, the <code>NextToken</code>
         * response member contains a token that you pass in the next call to this
>>>>>>> c0fde026
         * operation to retrieve the next set of items.</p>
         *
         * Queues the request into a thread executor and triggers associated callback when operation has finished.
         */
        virtual void DescribeWorkspacesAsync(const Model::DescribeWorkspacesRequest& request, const DescribeWorkspacesResponseReceivedHandler& handler, const std::shared_ptr<const Aws::Client::AsyncCallerContext>& context = nullptr) const;

        /**
<<<<<<< HEAD
         * <p>Reboots the specified WorkSpaces.</p> <p>To be able to reboot a WorkSpace,
         * the WorkSpace must have a <b>State</b> of <code>AVAILABLE</code>,
         * <code>IMPAIRED</code>, or <code>INOPERABLE</code>.</p> <note> <p>This operation
         * is asynchronous and will return before the WorkSpaces have rebooted.</p> </note>
=======
         * <p>Describes the connection status of a specified WorkSpace.</p>
         */
        virtual Model::DescribeWorkspacesConnectionStatusOutcome DescribeWorkspacesConnectionStatus(const Model::DescribeWorkspacesConnectionStatusRequest& request) const;

        /**
         * <p>Describes the connection status of a specified WorkSpace.</p>
         *
         * returns a future to the operation so that it can be executed in parallel to other requests.
         */
        virtual Model::DescribeWorkspacesConnectionStatusOutcomeCallable DescribeWorkspacesConnectionStatusCallable(const Model::DescribeWorkspacesConnectionStatusRequest& request) const;

        /**
         * <p>Describes the connection status of a specified WorkSpace.</p>
         *
         * Queues the request into a thread executor and triggers associated callback when operation has finished.
         */
        virtual void DescribeWorkspacesConnectionStatusAsync(const Model::DescribeWorkspacesConnectionStatusRequest& request, const DescribeWorkspacesConnectionStatusResponseReceivedHandler& handler, const std::shared_ptr<const Aws::Client::AsyncCallerContext>& context = nullptr) const;

        /**
         * <p>Modifies the WorkSpace properties, including the RunningMode and AutoStop
         * time.</p>
         */
        virtual Model::ModifyWorkspacePropertiesOutcome ModifyWorkspaceProperties(const Model::ModifyWorkspacePropertiesRequest& request) const;

        /**
         * <p>Modifies the WorkSpace properties, including the RunningMode and AutoStop
         * time.</p>
         *
         * returns a future to the operation so that it can be executed in parallel to other requests.
         */
        virtual Model::ModifyWorkspacePropertiesOutcomeCallable ModifyWorkspacePropertiesCallable(const Model::ModifyWorkspacePropertiesRequest& request) const;

        /**
         * <p>Modifies the WorkSpace properties, including the RunningMode and AutoStop
         * time.</p>
         *
         * Queues the request into a thread executor and triggers associated callback when operation has finished.
         */
        virtual void ModifyWorkspacePropertiesAsync(const Model::ModifyWorkspacePropertiesRequest& request, const ModifyWorkspacePropertiesResponseReceivedHandler& handler, const std::shared_ptr<const Aws::Client::AsyncCallerContext>& context = nullptr) const;

        /**
         * <p>Reboots the specified WorkSpaces.</p> <p>To be able to reboot a WorkSpace,
         * the WorkSpace must have a <b>State</b> of <code>AVAILABLE</code>,
         * <code>IMPAIRED</code>, or <code>INOPERABLE</code>.</p> <note> <p>This operation
         * is asynchronous and returns before the WorkSpaces have rebooted.</p> </note>
>>>>>>> c0fde026
         */
        virtual Model::RebootWorkspacesOutcome RebootWorkspaces(const Model::RebootWorkspacesRequest& request) const;

        /**
<<<<<<< HEAD
         * <p>Reboots the specified WorkSpaces.</p> <p>To be able to reboot a WorkSpace,
         * the WorkSpace must have a <b>State</b> of <code>AVAILABLE</code>,
         * <code>IMPAIRED</code>, or <code>INOPERABLE</code>.</p> <note> <p>This operation
         * is asynchronous and will return before the WorkSpaces have rebooted.</p> </note>
=======
         * <p>Reboots the specified WorkSpaces.</p> <p>To be able to reboot a WorkSpace,
         * the WorkSpace must have a <b>State</b> of <code>AVAILABLE</code>,
         * <code>IMPAIRED</code>, or <code>INOPERABLE</code>.</p> <note> <p>This operation
         * is asynchronous and returns before the WorkSpaces have rebooted.</p> </note>
>>>>>>> c0fde026
         *
         * returns a future to the operation so that it can be executed in parallel to other requests.
         */
        virtual Model::RebootWorkspacesOutcomeCallable RebootWorkspacesCallable(const Model::RebootWorkspacesRequest& request) const;

        /**
<<<<<<< HEAD
         * <p>Reboots the specified WorkSpaces.</p> <p>To be able to reboot a WorkSpace,
         * the WorkSpace must have a <b>State</b> of <code>AVAILABLE</code>,
         * <code>IMPAIRED</code>, or <code>INOPERABLE</code>.</p> <note> <p>This operation
         * is asynchronous and will return before the WorkSpaces have rebooted.</p> </note>
=======
         * <p>Reboots the specified WorkSpaces.</p> <p>To be able to reboot a WorkSpace,
         * the WorkSpace must have a <b>State</b> of <code>AVAILABLE</code>,
         * <code>IMPAIRED</code>, or <code>INOPERABLE</code>.</p> <note> <p>This operation
         * is asynchronous and returns before the WorkSpaces have rebooted.</p> </note>
>>>>>>> c0fde026
         *
         * Queues the request into a thread executor and triggers associated callback when operation has finished.
         */
        virtual void RebootWorkspacesAsync(const Model::RebootWorkspacesRequest& request, const RebootWorkspacesResponseReceivedHandler& handler, const std::shared_ptr<const Aws::Client::AsyncCallerContext>& context = nullptr) const;

        /**
<<<<<<< HEAD
         * <p>Rebuilds the specified WorkSpaces.</p> <p>Rebuilding a WorkSpace is a
         * potentially destructive action that can result in the loss of data. Rebuilding a
         * WorkSpace causes the following to occur:</p> <ul> <li>The system is restored to
         * the image of the bundle that the WorkSpace is created from. Any applications
         * that have been installed, or system settings that have been made since the
         * WorkSpace was created will be lost.</li> <li>The data drive (D drive) is
         * re-created from the last automatic snapshot taken of the data drive. The current
         * contents of the data drive are overwritten. Automatic snapshots of the data
         * drive are taken every 12 hours, so the snapshot can be as much as 12 hours
         * old.</li> </ul> <p>To be able to rebuild a WorkSpace, the WorkSpace must have a
         * <b>State</b> of <code>AVAILABLE</code> or <code>ERROR</code>.</p> <note> <p>This
         * operation is asynchronous and will return before the WorkSpaces have been
=======
         * <p>Rebuilds the specified WorkSpaces.</p> <p>Rebuilding a WorkSpace is a
         * potentially destructive action that can result in the loss of data. Rebuilding a
         * WorkSpace causes the following to occur:</p> <ul> <li> <p>The system is restored
         * to the image of the bundle that the WorkSpace is created from. Any applications
         * that have been installed, or system settings that have been made since the
         * WorkSpace was created will be lost.</p> </li> <li> <p>The data drive (D drive)
         * is re-created from the last automatic snapshot taken of the data drive. The
         * current contents of the data drive are overwritten. Automatic snapshots of the
         * data drive are taken every 12 hours, so the snapshot can be as much as 12 hours
         * old.</p> </li> </ul> <p>To be able to rebuild a WorkSpace, the WorkSpace must
         * have a <b>State</b> of <code>AVAILABLE</code> or <code>ERROR</code>.</p> <note>
         * <p>This operation is asynchronous and returns before the WorkSpaces have been
>>>>>>> c0fde026
         * completely rebuilt.</p> </note>
         */
        virtual Model::RebuildWorkspacesOutcome RebuildWorkspaces(const Model::RebuildWorkspacesRequest& request) const;

        /**
<<<<<<< HEAD
         * <p>Rebuilds the specified WorkSpaces.</p> <p>Rebuilding a WorkSpace is a
         * potentially destructive action that can result in the loss of data. Rebuilding a
         * WorkSpace causes the following to occur:</p> <ul> <li>The system is restored to
         * the image of the bundle that the WorkSpace is created from. Any applications
         * that have been installed, or system settings that have been made since the
         * WorkSpace was created will be lost.</li> <li>The data drive (D drive) is
         * re-created from the last automatic snapshot taken of the data drive. The current
         * contents of the data drive are overwritten. Automatic snapshots of the data
         * drive are taken every 12 hours, so the snapshot can be as much as 12 hours
         * old.</li> </ul> <p>To be able to rebuild a WorkSpace, the WorkSpace must have a
         * <b>State</b> of <code>AVAILABLE</code> or <code>ERROR</code>.</p> <note> <p>This
         * operation is asynchronous and will return before the WorkSpaces have been
=======
         * <p>Rebuilds the specified WorkSpaces.</p> <p>Rebuilding a WorkSpace is a
         * potentially destructive action that can result in the loss of data. Rebuilding a
         * WorkSpace causes the following to occur:</p> <ul> <li> <p>The system is restored
         * to the image of the bundle that the WorkSpace is created from. Any applications
         * that have been installed, or system settings that have been made since the
         * WorkSpace was created will be lost.</p> </li> <li> <p>The data drive (D drive)
         * is re-created from the last automatic snapshot taken of the data drive. The
         * current contents of the data drive are overwritten. Automatic snapshots of the
         * data drive are taken every 12 hours, so the snapshot can be as much as 12 hours
         * old.</p> </li> </ul> <p>To be able to rebuild a WorkSpace, the WorkSpace must
         * have a <b>State</b> of <code>AVAILABLE</code> or <code>ERROR</code>.</p> <note>
         * <p>This operation is asynchronous and returns before the WorkSpaces have been
>>>>>>> c0fde026
         * completely rebuilt.</p> </note>
         *
         * returns a future to the operation so that it can be executed in parallel to other requests.
         */
        virtual Model::RebuildWorkspacesOutcomeCallable RebuildWorkspacesCallable(const Model::RebuildWorkspacesRequest& request) const;

        /**
<<<<<<< HEAD
         * <p>Rebuilds the specified WorkSpaces.</p> <p>Rebuilding a WorkSpace is a
         * potentially destructive action that can result in the loss of data. Rebuilding a
         * WorkSpace causes the following to occur:</p> <ul> <li>The system is restored to
         * the image of the bundle that the WorkSpace is created from. Any applications
         * that have been installed, or system settings that have been made since the
         * WorkSpace was created will be lost.</li> <li>The data drive (D drive) is
         * re-created from the last automatic snapshot taken of the data drive. The current
         * contents of the data drive are overwritten. Automatic snapshots of the data
         * drive are taken every 12 hours, so the snapshot can be as much as 12 hours
         * old.</li> </ul> <p>To be able to rebuild a WorkSpace, the WorkSpace must have a
         * <b>State</b> of <code>AVAILABLE</code> or <code>ERROR</code>.</p> <note> <p>This
         * operation is asynchronous and will return before the WorkSpaces have been
=======
         * <p>Rebuilds the specified WorkSpaces.</p> <p>Rebuilding a WorkSpace is a
         * potentially destructive action that can result in the loss of data. Rebuilding a
         * WorkSpace causes the following to occur:</p> <ul> <li> <p>The system is restored
         * to the image of the bundle that the WorkSpace is created from. Any applications
         * that have been installed, or system settings that have been made since the
         * WorkSpace was created will be lost.</p> </li> <li> <p>The data drive (D drive)
         * is re-created from the last automatic snapshot taken of the data drive. The
         * current contents of the data drive are overwritten. Automatic snapshots of the
         * data drive are taken every 12 hours, so the snapshot can be as much as 12 hours
         * old.</p> </li> </ul> <p>To be able to rebuild a WorkSpace, the WorkSpace must
         * have a <b>State</b> of <code>AVAILABLE</code> or <code>ERROR</code>.</p> <note>
         * <p>This operation is asynchronous and returns before the WorkSpaces have been
>>>>>>> c0fde026
         * completely rebuilt.</p> </note>
         *
         * Queues the request into a thread executor and triggers associated callback when operation has finished.
         */
        virtual void RebuildWorkspacesAsync(const Model::RebuildWorkspacesRequest& request, const RebuildWorkspacesResponseReceivedHandler& handler, const std::shared_ptr<const Aws::Client::AsyncCallerContext>& context = nullptr) const;

        /**
<<<<<<< HEAD
         * <p>Terminates the specified WorkSpaces.</p> <p>Terminating a WorkSpace is a
         * permanent action and cannot be undone. The user's data is not maintained and
         * will be destroyed. If you need to archive any user data, contact Amazon Web
         * Services before terminating the WorkSpace.</p> <p>You can terminate a WorkSpace
         * that is in any state except <code>SUSPENDED</code>.</p> <note> <p>This operation
         * is asynchronous and will return before the WorkSpaces have been completely
=======
         * <p>Starts the specified WorkSpaces. The API only works with WorkSpaces that have
         * RunningMode configured as AutoStop and the State set to “STOPPED.”</p>
         */
        virtual Model::StartWorkspacesOutcome StartWorkspaces(const Model::StartWorkspacesRequest& request) const;

        /**
         * <p>Starts the specified WorkSpaces. The API only works with WorkSpaces that have
         * RunningMode configured as AutoStop and the State set to “STOPPED.”</p>
         *
         * returns a future to the operation so that it can be executed in parallel to other requests.
         */
        virtual Model::StartWorkspacesOutcomeCallable StartWorkspacesCallable(const Model::StartWorkspacesRequest& request) const;

        /**
         * <p>Starts the specified WorkSpaces. The API only works with WorkSpaces that have
         * RunningMode configured as AutoStop and the State set to “STOPPED.”</p>
         *
         * Queues the request into a thread executor and triggers associated callback when operation has finished.
         */
        virtual void StartWorkspacesAsync(const Model::StartWorkspacesRequest& request, const StartWorkspacesResponseReceivedHandler& handler, const std::shared_ptr<const Aws::Client::AsyncCallerContext>& context = nullptr) const;

        /**
         * <p> Stops the specified WorkSpaces. The API only works with WorkSpaces that have
         * RunningMode configured as AutoStop and the State set to AVAILABLE, IMPAIRED,
         * UNHEALTHY, or ERROR.</p>
         */
        virtual Model::StopWorkspacesOutcome StopWorkspaces(const Model::StopWorkspacesRequest& request) const;

        /**
         * <p> Stops the specified WorkSpaces. The API only works with WorkSpaces that have
         * RunningMode configured as AutoStop and the State set to AVAILABLE, IMPAIRED,
         * UNHEALTHY, or ERROR.</p>
         *
         * returns a future to the operation so that it can be executed in parallel to other requests.
         */
        virtual Model::StopWorkspacesOutcomeCallable StopWorkspacesCallable(const Model::StopWorkspacesRequest& request) const;

        /**
         * <p> Stops the specified WorkSpaces. The API only works with WorkSpaces that have
         * RunningMode configured as AutoStop and the State set to AVAILABLE, IMPAIRED,
         * UNHEALTHY, or ERROR.</p>
         *
         * Queues the request into a thread executor and triggers associated callback when operation has finished.
         */
        virtual void StopWorkspacesAsync(const Model::StopWorkspacesRequest& request, const StopWorkspacesResponseReceivedHandler& handler, const std::shared_ptr<const Aws::Client::AsyncCallerContext>& context = nullptr) const;

        /**
         * <p>Terminates the specified WorkSpaces.</p> <p>Terminating a WorkSpace is a
         * permanent action and cannot be undone. The user's data is not maintained and
         * will be destroyed. If you need to archive any user data, contact Amazon Web
         * Services before terminating the WorkSpace.</p> <p>You can terminate a WorkSpace
         * that is in any state except <code>SUSPENDED</code>.</p> <note> <p>This operation
         * is asynchronous and returns before the WorkSpaces have been completely
>>>>>>> c0fde026
         * terminated.</p> </note>
         */
        virtual Model::TerminateWorkspacesOutcome TerminateWorkspaces(const Model::TerminateWorkspacesRequest& request) const;

        /**
<<<<<<< HEAD
         * <p>Terminates the specified WorkSpaces.</p> <p>Terminating a WorkSpace is a
         * permanent action and cannot be undone. The user's data is not maintained and
         * will be destroyed. If you need to archive any user data, contact Amazon Web
         * Services before terminating the WorkSpace.</p> <p>You can terminate a WorkSpace
         * that is in any state except <code>SUSPENDED</code>.</p> <note> <p>This operation
         * is asynchronous and will return before the WorkSpaces have been completely
=======
         * <p>Terminates the specified WorkSpaces.</p> <p>Terminating a WorkSpace is a
         * permanent action and cannot be undone. The user's data is not maintained and
         * will be destroyed. If you need to archive any user data, contact Amazon Web
         * Services before terminating the WorkSpace.</p> <p>You can terminate a WorkSpace
         * that is in any state except <code>SUSPENDED</code>.</p> <note> <p>This operation
         * is asynchronous and returns before the WorkSpaces have been completely
>>>>>>> c0fde026
         * terminated.</p> </note>
         *
         * returns a future to the operation so that it can be executed in parallel to other requests.
         */
        virtual Model::TerminateWorkspacesOutcomeCallable TerminateWorkspacesCallable(const Model::TerminateWorkspacesRequest& request) const;

        /**
<<<<<<< HEAD
         * <p>Terminates the specified WorkSpaces.</p> <p>Terminating a WorkSpace is a
         * permanent action and cannot be undone. The user's data is not maintained and
         * will be destroyed. If you need to archive any user data, contact Amazon Web
         * Services before terminating the WorkSpace.</p> <p>You can terminate a WorkSpace
         * that is in any state except <code>SUSPENDED</code>.</p> <note> <p>This operation
         * is asynchronous and will return before the WorkSpaces have been completely
=======
         * <p>Terminates the specified WorkSpaces.</p> <p>Terminating a WorkSpace is a
         * permanent action and cannot be undone. The user's data is not maintained and
         * will be destroyed. If you need to archive any user data, contact Amazon Web
         * Services before terminating the WorkSpace.</p> <p>You can terminate a WorkSpace
         * that is in any state except <code>SUSPENDED</code>.</p> <note> <p>This operation
         * is asynchronous and returns before the WorkSpaces have been completely
>>>>>>> c0fde026
         * terminated.</p> </note>
         *
         * Queues the request into a thread executor and triggers associated callback when operation has finished.
         */
        virtual void TerminateWorkspacesAsync(const Model::TerminateWorkspacesRequest& request, const TerminateWorkspacesResponseReceivedHandler& handler, const std::shared_ptr<const Aws::Client::AsyncCallerContext>& context = nullptr) const;


    private:
      void init(const Client::ClientConfiguration& clientConfiguration);

        /**Async helpers**/
        void CreateTagsAsyncHelper(const Model::CreateTagsRequest& request, const CreateTagsResponseReceivedHandler& handler, const std::shared_ptr<const Aws::Client::AsyncCallerContext>& context) const;
        void CreateWorkspacesAsyncHelper(const Model::CreateWorkspacesRequest& request, const CreateWorkspacesResponseReceivedHandler& handler, const std::shared_ptr<const Aws::Client::AsyncCallerContext>& context) const;
        void DeleteTagsAsyncHelper(const Model::DeleteTagsRequest& request, const DeleteTagsResponseReceivedHandler& handler, const std::shared_ptr<const Aws::Client::AsyncCallerContext>& context) const;
        void DescribeTagsAsyncHelper(const Model::DescribeTagsRequest& request, const DescribeTagsResponseReceivedHandler& handler, const std::shared_ptr<const Aws::Client::AsyncCallerContext>& context) const;
        void DescribeWorkspaceBundlesAsyncHelper(const Model::DescribeWorkspaceBundlesRequest& request, const DescribeWorkspaceBundlesResponseReceivedHandler& handler, const std::shared_ptr<const Aws::Client::AsyncCallerContext>& context) const;
        void DescribeWorkspaceDirectoriesAsyncHelper(const Model::DescribeWorkspaceDirectoriesRequest& request, const DescribeWorkspaceDirectoriesResponseReceivedHandler& handler, const std::shared_ptr<const Aws::Client::AsyncCallerContext>& context) const;
        void DescribeWorkspacesAsyncHelper(const Model::DescribeWorkspacesRequest& request, const DescribeWorkspacesResponseReceivedHandler& handler, const std::shared_ptr<const Aws::Client::AsyncCallerContext>& context) const;
        void DescribeWorkspacesConnectionStatusAsyncHelper(const Model::DescribeWorkspacesConnectionStatusRequest& request, const DescribeWorkspacesConnectionStatusResponseReceivedHandler& handler, const std::shared_ptr<const Aws::Client::AsyncCallerContext>& context) const;
        void ModifyWorkspacePropertiesAsyncHelper(const Model::ModifyWorkspacePropertiesRequest& request, const ModifyWorkspacePropertiesResponseReceivedHandler& handler, const std::shared_ptr<const Aws::Client::AsyncCallerContext>& context) const;
        void RebootWorkspacesAsyncHelper(const Model::RebootWorkspacesRequest& request, const RebootWorkspacesResponseReceivedHandler& handler, const std::shared_ptr<const Aws::Client::AsyncCallerContext>& context) const;
        void RebuildWorkspacesAsyncHelper(const Model::RebuildWorkspacesRequest& request, const RebuildWorkspacesResponseReceivedHandler& handler, const std::shared_ptr<const Aws::Client::AsyncCallerContext>& context) const;
        void StartWorkspacesAsyncHelper(const Model::StartWorkspacesRequest& request, const StartWorkspacesResponseReceivedHandler& handler, const std::shared_ptr<const Aws::Client::AsyncCallerContext>& context) const;
        void StopWorkspacesAsyncHelper(const Model::StopWorkspacesRequest& request, const StopWorkspacesResponseReceivedHandler& handler, const std::shared_ptr<const Aws::Client::AsyncCallerContext>& context) const;
        void TerminateWorkspacesAsyncHelper(const Model::TerminateWorkspacesRequest& request, const TerminateWorkspacesResponseReceivedHandler& handler, const std::shared_ptr<const Aws::Client::AsyncCallerContext>& context) const;

      Aws::String m_uri;
      std::shared_ptr<Utils::Threading::Executor> m_executor;
  };

} // namespace WorkSpaces
} // namespace Aws<|MERGE_RESOLUTION|>--- conflicted
+++ resolved
@@ -143,14 +143,8 @@
     typedef std::function<void(const WorkSpacesClient*, const Model::TerminateWorkspacesRequest&, const Model::TerminateWorkspacesOutcome&, const std::shared_ptr<const Aws::Client::AsyncCallerContext>&) > TerminateWorkspacesResponseReceivedHandler;
 
   /**
-<<<<<<< HEAD
-   * <fullname>Amazon WorkSpaces Service</fullname> <p>This is the <i>Amazon
-   * WorkSpaces API Reference</i>. This guide provides detailed information about
-   * Amazon WorkSpaces operations, data types, parameters, and errors.</p>
-=======
    * <fullname>Amazon WorkSpaces Service</fullname> <p>This reference provides
    * detailed information about the Amazon WorkSpaces operations.</p>
->>>>>>> c0fde026
    */
   class AWS_WORKSPACES_API WorkSpacesClient : public Aws::Client::AWSJsonClient
   {
@@ -198,13 +192,13 @@
         virtual void CreateTagsAsync(const Model::CreateTagsRequest& request, const CreateTagsResponseReceivedHandler& handler, const std::shared_ptr<const Aws::Client::AsyncCallerContext>& context = nullptr) const;
 
         /**
-         * <p>Creates one or more WorkSpaces.</p> <note> <p>This operation is asynchronous
+         * <p>Creates one or more WorkSpaces.</p> <note> <p>This operation is asynchronous
          * and returns before the WorkSpaces are created.</p> </note>
          */
         virtual Model::CreateWorkspacesOutcome CreateWorkspaces(const Model::CreateWorkspacesRequest& request) const;
 
         /**
-         * <p>Creates one or more WorkSpaces.</p> <note> <p>This operation is asynchronous
+         * <p>Creates one or more WorkSpaces.</p> <note> <p>This operation is asynchronous
          * and returns before the WorkSpaces are created.</p> </note>
          *
          * returns a future to the operation so that it can be executed in parallel to other requests.
@@ -212,7 +206,7 @@
         virtual Model::CreateWorkspacesOutcomeCallable CreateWorkspacesCallable(const Model::CreateWorkspacesRequest& request) const;
 
         /**
-         * <p>Creates one or more WorkSpaces.</p> <note> <p>This operation is asynchronous
+         * <p>Creates one or more WorkSpaces.</p> <note> <p>This operation is asynchronous
          * and returns before the WorkSpaces are created.</p> </note>
          *
          * Queues the request into a thread executor and triggers associated callback when operation has finished.
@@ -258,23 +252,23 @@
         virtual void DescribeTagsAsync(const Model::DescribeTagsRequest& request, const DescribeTagsResponseReceivedHandler& handler, const std::shared_ptr<const Aws::Client::AsyncCallerContext>& context = nullptr) const;
 
         /**
-         * <p>Obtains information about the WorkSpace bundles that are available to your
-         * account in the specified region.</p> <p>You can filter the results with either
-         * the <code>BundleIds</code> parameter, or the <code>Owner</code> parameter, but
-         * not both.</p> <p>This operation supports pagination with the use of the
-         * <code>NextToken</code> request and response parameters. If more results are
-         * available, the <code>NextToken</code> response member contains a token that you
+         * <p>Obtains information about the WorkSpace bundles that are available to your
+         * account in the specified region.</p> <p>You can filter the results with either
+         * the <code>BundleIds</code> parameter, or the <code>Owner</code> parameter, but
+         * not both.</p> <p>This operation supports pagination with the use of the
+         * <code>NextToken</code> request and response parameters. If more results are
+         * available, the <code>NextToken</code> response member contains a token that you
          * pass in the next call to this operation to retrieve the next set of items.</p>
          */
         virtual Model::DescribeWorkspaceBundlesOutcome DescribeWorkspaceBundles(const Model::DescribeWorkspaceBundlesRequest& request) const;
 
         /**
-         * <p>Obtains information about the WorkSpace bundles that are available to your
-         * account in the specified region.</p> <p>You can filter the results with either
-         * the <code>BundleIds</code> parameter, or the <code>Owner</code> parameter, but
-         * not both.</p> <p>This operation supports pagination with the use of the
-         * <code>NextToken</code> request and response parameters. If more results are
-         * available, the <code>NextToken</code> response member contains a token that you
+         * <p>Obtains information about the WorkSpace bundles that are available to your
+         * account in the specified region.</p> <p>You can filter the results with either
+         * the <code>BundleIds</code> parameter, or the <code>Owner</code> parameter, but
+         * not both.</p> <p>This operation supports pagination with the use of the
+         * <code>NextToken</code> request and response parameters. If more results are
+         * available, the <code>NextToken</code> response member contains a token that you
          * pass in the next call to this operation to retrieve the next set of items.</p>
          *
          * returns a future to the operation so that it can be executed in parallel to other requests.
@@ -282,12 +276,12 @@
         virtual Model::DescribeWorkspaceBundlesOutcomeCallable DescribeWorkspaceBundlesCallable(const Model::DescribeWorkspaceBundlesRequest& request) const;
 
         /**
-         * <p>Obtains information about the WorkSpace bundles that are available to your
-         * account in the specified region.</p> <p>You can filter the results with either
-         * the <code>BundleIds</code> parameter, or the <code>Owner</code> parameter, but
-         * not both.</p> <p>This operation supports pagination with the use of the
-         * <code>NextToken</code> request and response parameters. If more results are
-         * available, the <code>NextToken</code> response member contains a token that you
+         * <p>Obtains information about the WorkSpace bundles that are available to your
+         * account in the specified region.</p> <p>You can filter the results with either
+         * the <code>BundleIds</code> parameter, or the <code>Owner</code> parameter, but
+         * not both.</p> <p>This operation supports pagination with the use of the
+         * <code>NextToken</code> request and response parameters. If more results are
+         * available, the <code>NextToken</code> response member contains a token that you
          * pass in the next call to this operation to retrieve the next set of items.</p>
          *
          * Queues the request into a thread executor and triggers associated callback when operation has finished.
@@ -295,21 +289,21 @@
         virtual void DescribeWorkspaceBundlesAsync(const Model::DescribeWorkspaceBundlesRequest& request, const DescribeWorkspaceBundlesResponseReceivedHandler& handler, const std::shared_ptr<const Aws::Client::AsyncCallerContext>& context = nullptr) const;
 
         /**
-         * <p>Retrieves information about the AWS Directory Service directories in the
-         * region that are registered with Amazon WorkSpaces and are available to your
-         * account.</p> <p>This operation supports pagination with the use of the
-         * <code>NextToken</code> request and response parameters. If more results are
-         * available, the <code>NextToken</code> response member contains a token that you
+         * <p>Retrieves information about the AWS Directory Service directories in the
+         * region that are registered with Amazon WorkSpaces and are available to your
+         * account.</p> <p>This operation supports pagination with the use of the
+         * <code>NextToken</code> request and response parameters. If more results are
+         * available, the <code>NextToken</code> response member contains a token that you
          * pass in the next call to this operation to retrieve the next set of items.</p>
          */
         virtual Model::DescribeWorkspaceDirectoriesOutcome DescribeWorkspaceDirectories(const Model::DescribeWorkspaceDirectoriesRequest& request) const;
 
         /**
-         * <p>Retrieves information about the AWS Directory Service directories in the
-         * region that are registered with Amazon WorkSpaces and are available to your
-         * account.</p> <p>This operation supports pagination with the use of the
-         * <code>NextToken</code> request and response parameters. If more results are
-         * available, the <code>NextToken</code> response member contains a token that you
+         * <p>Retrieves information about the AWS Directory Service directories in the
+         * region that are registered with Amazon WorkSpaces and are available to your
+         * account.</p> <p>This operation supports pagination with the use of the
+         * <code>NextToken</code> request and response parameters. If more results are
+         * available, the <code>NextToken</code> response member contains a token that you
          * pass in the next call to this operation to retrieve the next set of items.</p>
          *
          * returns a future to the operation so that it can be executed in parallel to other requests.
@@ -317,11 +311,11 @@
         virtual Model::DescribeWorkspaceDirectoriesOutcomeCallable DescribeWorkspaceDirectoriesCallable(const Model::DescribeWorkspaceDirectoriesRequest& request) const;
 
         /**
-         * <p>Retrieves information about the AWS Directory Service directories in the
-         * region that are registered with Amazon WorkSpaces and are available to your
-         * account.</p> <p>This operation supports pagination with the use of the
-         * <code>NextToken</code> request and response parameters. If more results are
-         * available, the <code>NextToken</code> response member contains a token that you
+         * <p>Retrieves information about the AWS Directory Service directories in the
+         * region that are registered with Amazon WorkSpaces and are available to your
+         * account.</p> <p>This operation supports pagination with the use of the
+         * <code>NextToken</code> request and response parameters. If more results are
+         * available, the <code>NextToken</code> response member contains a token that you
          * pass in the next call to this operation to retrieve the next set of items.</p>
          *
          * Queues the request into a thread executor and triggers associated callback when operation has finished.
@@ -329,41 +323,23 @@
         virtual void DescribeWorkspaceDirectoriesAsync(const Model::DescribeWorkspaceDirectoriesRequest& request, const DescribeWorkspaceDirectoriesResponseReceivedHandler& handler, const std::shared_ptr<const Aws::Client::AsyncCallerContext>& context = nullptr) const;
 
         /**
-<<<<<<< HEAD
-         * <p>Obtains information about the specified WorkSpaces. </p> <p>Only one of the
-         * filter parameters, such as <code>BundleId</code>, <code>DirectoryId</code>, or
-         * <code>WorkspaceIds</code>, can be specified at a time.</p> <p>This operation
-         * supports pagination with the use of the <code>NextToken</code> request and
-         * response parameters. If more results are available, the <code>NextToken</code>
-         * response member contains a token that you pass in the next call to this
-=======
          * <p>Obtains information about the specified WorkSpaces.</p> <p>Only one of the
          * filter parameters, such as <code>BundleId</code>, <code>DirectoryId</code>, or
          * <code>WorkspaceIds</code>, can be specified at a time.</p> <p>This operation
          * supports pagination with the use of the <code>NextToken</code> request and
          * response parameters. If more results are available, the <code>NextToken</code>
          * response member contains a token that you pass in the next call to this
->>>>>>> c0fde026
          * operation to retrieve the next set of items.</p>
          */
         virtual Model::DescribeWorkspacesOutcome DescribeWorkspaces(const Model::DescribeWorkspacesRequest& request) const;
 
         /**
-<<<<<<< HEAD
-         * <p>Obtains information about the specified WorkSpaces. </p> <p>Only one of the
-         * filter parameters, such as <code>BundleId</code>, <code>DirectoryId</code>, or
-         * <code>WorkspaceIds</code>, can be specified at a time.</p> <p>This operation
-         * supports pagination with the use of the <code>NextToken</code> request and
-         * response parameters. If more results are available, the <code>NextToken</code>
-         * response member contains a token that you pass in the next call to this
-=======
          * <p>Obtains information about the specified WorkSpaces.</p> <p>Only one of the
          * filter parameters, such as <code>BundleId</code>, <code>DirectoryId</code>, or
          * <code>WorkspaceIds</code>, can be specified at a time.</p> <p>This operation
          * supports pagination with the use of the <code>NextToken</code> request and
          * response parameters. If more results are available, the <code>NextToken</code>
          * response member contains a token that you pass in the next call to this
->>>>>>> c0fde026
          * operation to retrieve the next set of items.</p>
          *
          * returns a future to the operation so that it can be executed in parallel to other requests.
@@ -371,21 +347,12 @@
         virtual Model::DescribeWorkspacesOutcomeCallable DescribeWorkspacesCallable(const Model::DescribeWorkspacesRequest& request) const;
 
         /**
-<<<<<<< HEAD
-         * <p>Obtains information about the specified WorkSpaces. </p> <p>Only one of the
-         * filter parameters, such as <code>BundleId</code>, <code>DirectoryId</code>, or
-         * <code>WorkspaceIds</code>, can be specified at a time.</p> <p>This operation
-         * supports pagination with the use of the <code>NextToken</code> request and
-         * response parameters. If more results are available, the <code>NextToken</code>
-         * response member contains a token that you pass in the next call to this
-=======
          * <p>Obtains information about the specified WorkSpaces.</p> <p>Only one of the
          * filter parameters, such as <code>BundleId</code>, <code>DirectoryId</code>, or
          * <code>WorkspaceIds</code>, can be specified at a time.</p> <p>This operation
          * supports pagination with the use of the <code>NextToken</code> request and
          * response parameters. If more results are available, the <code>NextToken</code>
          * response member contains a token that you pass in the next call to this
->>>>>>> c0fde026
          * operation to retrieve the next set of items.</p>
          *
          * Queues the request into a thread executor and triggers associated callback when operation has finished.
@@ -393,12 +360,6 @@
         virtual void DescribeWorkspacesAsync(const Model::DescribeWorkspacesRequest& request, const DescribeWorkspacesResponseReceivedHandler& handler, const std::shared_ptr<const Aws::Client::AsyncCallerContext>& context = nullptr) const;
 
         /**
-<<<<<<< HEAD
-         * <p>Reboots the specified WorkSpaces.</p> <p>To be able to reboot a WorkSpace,
-         * the WorkSpace must have a <b>State</b> of <code>AVAILABLE</code>,
-         * <code>IMPAIRED</code>, or <code>INOPERABLE</code>.</p> <note> <p>This operation
-         * is asynchronous and will return before the WorkSpaces have rebooted.</p> </note>
-=======
          * <p>Describes the connection status of a specified WorkSpace.</p>
          */
         virtual Model::DescribeWorkspacesConnectionStatusOutcome DescribeWorkspacesConnectionStatus(const Model::DescribeWorkspacesConnectionStatusRequest& request) const;
@@ -444,59 +405,30 @@
          * the WorkSpace must have a <b>State</b> of <code>AVAILABLE</code>,
          * <code>IMPAIRED</code>, or <code>INOPERABLE</code>.</p> <note> <p>This operation
          * is asynchronous and returns before the WorkSpaces have rebooted.</p> </note>
->>>>>>> c0fde026
          */
         virtual Model::RebootWorkspacesOutcome RebootWorkspaces(const Model::RebootWorkspacesRequest& request) const;
 
         /**
-<<<<<<< HEAD
-         * <p>Reboots the specified WorkSpaces.</p> <p>To be able to reboot a WorkSpace,
-         * the WorkSpace must have a <b>State</b> of <code>AVAILABLE</code>,
-         * <code>IMPAIRED</code>, or <code>INOPERABLE</code>.</p> <note> <p>This operation
-         * is asynchronous and will return before the WorkSpaces have rebooted.</p> </note>
-=======
          * <p>Reboots the specified WorkSpaces.</p> <p>To be able to reboot a WorkSpace,
          * the WorkSpace must have a <b>State</b> of <code>AVAILABLE</code>,
          * <code>IMPAIRED</code>, or <code>INOPERABLE</code>.</p> <note> <p>This operation
          * is asynchronous and returns before the WorkSpaces have rebooted.</p> </note>
->>>>>>> c0fde026
          *
          * returns a future to the operation so that it can be executed in parallel to other requests.
          */
         virtual Model::RebootWorkspacesOutcomeCallable RebootWorkspacesCallable(const Model::RebootWorkspacesRequest& request) const;
 
         /**
-<<<<<<< HEAD
-         * <p>Reboots the specified WorkSpaces.</p> <p>To be able to reboot a WorkSpace,
-         * the WorkSpace must have a <b>State</b> of <code>AVAILABLE</code>,
-         * <code>IMPAIRED</code>, or <code>INOPERABLE</code>.</p> <note> <p>This operation
-         * is asynchronous and will return before the WorkSpaces have rebooted.</p> </note>
-=======
          * <p>Reboots the specified WorkSpaces.</p> <p>To be able to reboot a WorkSpace,
          * the WorkSpace must have a <b>State</b> of <code>AVAILABLE</code>,
          * <code>IMPAIRED</code>, or <code>INOPERABLE</code>.</p> <note> <p>This operation
          * is asynchronous and returns before the WorkSpaces have rebooted.</p> </note>
->>>>>>> c0fde026
          *
          * Queues the request into a thread executor and triggers associated callback when operation has finished.
          */
         virtual void RebootWorkspacesAsync(const Model::RebootWorkspacesRequest& request, const RebootWorkspacesResponseReceivedHandler& handler, const std::shared_ptr<const Aws::Client::AsyncCallerContext>& context = nullptr) const;
 
         /**
-<<<<<<< HEAD
-         * <p>Rebuilds the specified WorkSpaces.</p> <p>Rebuilding a WorkSpace is a
-         * potentially destructive action that can result in the loss of data. Rebuilding a
-         * WorkSpace causes the following to occur:</p> <ul> <li>The system is restored to
-         * the image of the bundle that the WorkSpace is created from. Any applications
-         * that have been installed, or system settings that have been made since the
-         * WorkSpace was created will be lost.</li> <li>The data drive (D drive) is
-         * re-created from the last automatic snapshot taken of the data drive. The current
-         * contents of the data drive are overwritten. Automatic snapshots of the data
-         * drive are taken every 12 hours, so the snapshot can be as much as 12 hours
-         * old.</li> </ul> <p>To be able to rebuild a WorkSpace, the WorkSpace must have a
-         * <b>State</b> of <code>AVAILABLE</code> or <code>ERROR</code>.</p> <note> <p>This
-         * operation is asynchronous and will return before the WorkSpaces have been
-=======
          * <p>Rebuilds the specified WorkSpaces.</p> <p>Rebuilding a WorkSpace is a
          * potentially destructive action that can result in the loss of data. Rebuilding a
          * WorkSpace causes the following to occur:</p> <ul> <li> <p>The system is restored
@@ -509,26 +441,11 @@
          * old.</p> </li> </ul> <p>To be able to rebuild a WorkSpace, the WorkSpace must
          * have a <b>State</b> of <code>AVAILABLE</code> or <code>ERROR</code>.</p> <note>
          * <p>This operation is asynchronous and returns before the WorkSpaces have been
->>>>>>> c0fde026
          * completely rebuilt.</p> </note>
          */
         virtual Model::RebuildWorkspacesOutcome RebuildWorkspaces(const Model::RebuildWorkspacesRequest& request) const;
 
         /**
-<<<<<<< HEAD
-         * <p>Rebuilds the specified WorkSpaces.</p> <p>Rebuilding a WorkSpace is a
-         * potentially destructive action that can result in the loss of data. Rebuilding a
-         * WorkSpace causes the following to occur:</p> <ul> <li>The system is restored to
-         * the image of the bundle that the WorkSpace is created from. Any applications
-         * that have been installed, or system settings that have been made since the
-         * WorkSpace was created will be lost.</li> <li>The data drive (D drive) is
-         * re-created from the last automatic snapshot taken of the data drive. The current
-         * contents of the data drive are overwritten. Automatic snapshots of the data
-         * drive are taken every 12 hours, so the snapshot can be as much as 12 hours
-         * old.</li> </ul> <p>To be able to rebuild a WorkSpace, the WorkSpace must have a
-         * <b>State</b> of <code>AVAILABLE</code> or <code>ERROR</code>.</p> <note> <p>This
-         * operation is asynchronous and will return before the WorkSpaces have been
-=======
          * <p>Rebuilds the specified WorkSpaces.</p> <p>Rebuilding a WorkSpace is a
          * potentially destructive action that can result in the loss of data. Rebuilding a
          * WorkSpace causes the following to occur:</p> <ul> <li> <p>The system is restored
@@ -541,7 +458,6 @@
          * old.</p> </li> </ul> <p>To be able to rebuild a WorkSpace, the WorkSpace must
          * have a <b>State</b> of <code>AVAILABLE</code> or <code>ERROR</code>.</p> <note>
          * <p>This operation is asynchronous and returns before the WorkSpaces have been
->>>>>>> c0fde026
          * completely rebuilt.</p> </note>
          *
          * returns a future to the operation so that it can be executed in parallel to other requests.
@@ -549,20 +465,6 @@
         virtual Model::RebuildWorkspacesOutcomeCallable RebuildWorkspacesCallable(const Model::RebuildWorkspacesRequest& request) const;
 
         /**
-<<<<<<< HEAD
-         * <p>Rebuilds the specified WorkSpaces.</p> <p>Rebuilding a WorkSpace is a
-         * potentially destructive action that can result in the loss of data. Rebuilding a
-         * WorkSpace causes the following to occur:</p> <ul> <li>The system is restored to
-         * the image of the bundle that the WorkSpace is created from. Any applications
-         * that have been installed, or system settings that have been made since the
-         * WorkSpace was created will be lost.</li> <li>The data drive (D drive) is
-         * re-created from the last automatic snapshot taken of the data drive. The current
-         * contents of the data drive are overwritten. Automatic snapshots of the data
-         * drive are taken every 12 hours, so the snapshot can be as much as 12 hours
-         * old.</li> </ul> <p>To be able to rebuild a WorkSpace, the WorkSpace must have a
-         * <b>State</b> of <code>AVAILABLE</code> or <code>ERROR</code>.</p> <note> <p>This
-         * operation is asynchronous and will return before the WorkSpaces have been
-=======
          * <p>Rebuilds the specified WorkSpaces.</p> <p>Rebuilding a WorkSpace is a
          * potentially destructive action that can result in the loss of data. Rebuilding a
          * WorkSpace causes the following to occur:</p> <ul> <li> <p>The system is restored
@@ -575,7 +477,6 @@
          * old.</p> </li> </ul> <p>To be able to rebuild a WorkSpace, the WorkSpace must
          * have a <b>State</b> of <code>AVAILABLE</code> or <code>ERROR</code>.</p> <note>
          * <p>This operation is asynchronous and returns before the WorkSpaces have been
->>>>>>> c0fde026
          * completely rebuilt.</p> </note>
          *
          * Queues the request into a thread executor and triggers associated callback when operation has finished.
@@ -583,14 +484,6 @@
         virtual void RebuildWorkspacesAsync(const Model::RebuildWorkspacesRequest& request, const RebuildWorkspacesResponseReceivedHandler& handler, const std::shared_ptr<const Aws::Client::AsyncCallerContext>& context = nullptr) const;
 
         /**
-<<<<<<< HEAD
-         * <p>Terminates the specified WorkSpaces.</p> <p>Terminating a WorkSpace is a
-         * permanent action and cannot be undone. The user's data is not maintained and
-         * will be destroyed. If you need to archive any user data, contact Amazon Web
-         * Services before terminating the WorkSpace.</p> <p>You can terminate a WorkSpace
-         * that is in any state except <code>SUSPENDED</code>.</p> <note> <p>This operation
-         * is asynchronous and will return before the WorkSpaces have been completely
-=======
          * <p>Starts the specified WorkSpaces. The API only works with WorkSpaces that have
          * RunningMode configured as AutoStop and the State set to “STOPPED.”</p>
          */
@@ -644,27 +537,17 @@
          * Services before terminating the WorkSpace.</p> <p>You can terminate a WorkSpace
          * that is in any state except <code>SUSPENDED</code>.</p> <note> <p>This operation
          * is asynchronous and returns before the WorkSpaces have been completely
->>>>>>> c0fde026
          * terminated.</p> </note>
          */
         virtual Model::TerminateWorkspacesOutcome TerminateWorkspaces(const Model::TerminateWorkspacesRequest& request) const;
 
         /**
-<<<<<<< HEAD
-         * <p>Terminates the specified WorkSpaces.</p> <p>Terminating a WorkSpace is a
-         * permanent action and cannot be undone. The user's data is not maintained and
-         * will be destroyed. If you need to archive any user data, contact Amazon Web
-         * Services before terminating the WorkSpace.</p> <p>You can terminate a WorkSpace
-         * that is in any state except <code>SUSPENDED</code>.</p> <note> <p>This operation
-         * is asynchronous and will return before the WorkSpaces have been completely
-=======
          * <p>Terminates the specified WorkSpaces.</p> <p>Terminating a WorkSpace is a
          * permanent action and cannot be undone. The user's data is not maintained and
          * will be destroyed. If you need to archive any user data, contact Amazon Web
          * Services before terminating the WorkSpace.</p> <p>You can terminate a WorkSpace
          * that is in any state except <code>SUSPENDED</code>.</p> <note> <p>This operation
          * is asynchronous and returns before the WorkSpaces have been completely
->>>>>>> c0fde026
          * terminated.</p> </note>
          *
          * returns a future to the operation so that it can be executed in parallel to other requests.
@@ -672,21 +555,12 @@
         virtual Model::TerminateWorkspacesOutcomeCallable TerminateWorkspacesCallable(const Model::TerminateWorkspacesRequest& request) const;
 
         /**
-<<<<<<< HEAD
-         * <p>Terminates the specified WorkSpaces.</p> <p>Terminating a WorkSpace is a
-         * permanent action and cannot be undone. The user's data is not maintained and
-         * will be destroyed. If you need to archive any user data, contact Amazon Web
-         * Services before terminating the WorkSpace.</p> <p>You can terminate a WorkSpace
-         * that is in any state except <code>SUSPENDED</code>.</p> <note> <p>This operation
-         * is asynchronous and will return before the WorkSpaces have been completely
-=======
          * <p>Terminates the specified WorkSpaces.</p> <p>Terminating a WorkSpace is a
          * permanent action and cannot be undone. The user's data is not maintained and
          * will be destroyed. If you need to archive any user data, contact Amazon Web
          * Services before terminating the WorkSpace.</p> <p>You can terminate a WorkSpace
          * that is in any state except <code>SUSPENDED</code>.</p> <note> <p>This operation
          * is asynchronous and returns before the WorkSpaces have been completely
->>>>>>> c0fde026
          * terminated.</p> </note>
          *
          * Queues the request into a thread executor and triggers associated callback when operation has finished.
